/***********************************************************************************************************************
 *
 * Copyright (C) 2010 by the Stratosphere project (http://stratosphere.eu)
 *
 * Licensed under the Apache License, Version 2.0 (the "License"); you may not use this file except in compliance with
 * the License. You may obtain a copy of the License at
 *
 *     http://www.apache.org/licenses/LICENSE-2.0
 *
 * Unless required by applicable law or agreed to in writing, software distributed under the License is distributed on
 * an "AS IS" BASIS, WITHOUT WARRANTIES OR CONDITIONS OF ANY KIND, either express or implied. See the License for the
 * specific language governing permissions and limitations under the License.
 *
 **********************************************************************************************************************/

package eu.stratosphere.pact.compiler.plan;

import java.util.ArrayList;
import java.util.HashMap;
import java.util.List;
import java.util.Map;

import eu.stratosphere.nephele.configuration.Configuration;
import eu.stratosphere.pact.common.contract.CompilerHints;
import eu.stratosphere.pact.common.contract.Contract;
import eu.stratosphere.pact.common.contract.DualInputContract;
import eu.stratosphere.pact.common.plan.Visitor;
import eu.stratosphere.pact.common.stubs.StubAnnotation.ConstantFieldsFirst;
import eu.stratosphere.pact.common.stubs.StubAnnotation.ConstantFieldsFirstExcept;
import eu.stratosphere.pact.common.stubs.StubAnnotation.ConstantFieldsSecond;
import eu.stratosphere.pact.common.stubs.StubAnnotation.ConstantFieldsSecondExcept;
import eu.stratosphere.pact.common.util.FieldList;
import eu.stratosphere.pact.common.util.FieldSet;
import eu.stratosphere.pact.compiler.CompilerException;
import eu.stratosphere.pact.compiler.Costs;
import eu.stratosphere.pact.compiler.GlobalProperties;
import eu.stratosphere.pact.compiler.LocalProperties;
import eu.stratosphere.pact.compiler.PactCompiler;
import eu.stratosphere.pact.compiler.costs.CostEstimator;
import eu.stratosphere.pact.runtime.shipping.ShipStrategy;

/**
 * A node in the optimizer plan that represents a PACT with a two different inputs, such as MATCH or CROSS.
 * The two inputs are not substitutable in their sides.
 * 
 * @author Stephan Ewen (stephan.ewen@tu-berlin.de)
 */
public abstract class TwoInputNode extends OptimizerNode
{
	private List<OptimizerNode> cachedPlans; // a cache for the computed alternative plans

	protected PactConnection input1 = null; // The first input edge

	protected PactConnection input2 = null; // The second input edge

	protected FieldList keySet1; // The set of key fields for the first input (order is relevant!)
	
	protected FieldList keySet2; // The set of key fields for the second input (order is relevant!)
	
	// ------------- Stub Annotations
	
	protected FieldSet constant1; // set of fields that are left unchanged by the stub
	
	protected FieldSet constant2; // set of fields that are left unchanged by the stub
	
	protected FieldSet notConstant1; // set of fields that are changed by the stub
	
	protected FieldSet notConstant2; // set of fields that are changed by the stub
	
	/**
	 * Creates a new node with a single input for the optimizer plan.
	 * 
	 * @param pactContract
	 *        The PACT that the node represents.
	 */
	public TwoInputNode(DualInputContract<?> pactContract) {
		super(pactContract);

		this.keySet1 = new FieldList(pactContract.getKeyColumnNumbers(0));
		this.keySet2 = new FieldList(pactContract.getKeyColumnNumbers(1));
		
	}

	/**
	 * Copy constructor to create a copy of a node with different predecessors. The predecessors
	 * is assumed to be of the same type as in the template node and merely copies with different
	 * strategies, as they are created in the process of the plan enumeration.
	 * 
	 * @param template
	 *        The node to create a copy of.
	 * @param pred1
	 *        The new predecessor for the first input.
	 * @param pred2
	 *        The new predecessor for the second input.
	 * @param conn1
	 *        The old connection of the first input to copy properties from.
	 * @param conn2
	 *        The old connection of the second input to copy properties from.
	 * @param globalProps
	 *        The global properties of this copy.
	 * @param localProps
	 *        The local properties of this copy.
	 */
	protected TwoInputNode(TwoInputNode template, OptimizerNode pred1, OptimizerNode pred2, PactConnection conn1,
			PactConnection conn2, GlobalProperties globalProps, LocalProperties localProps)
	{
		super(template, globalProps, localProps);
		
		this.constant1 = template.constant1;
		this.constant2 = template.constant2;
		this.keySet1 = template.keySet1;
		this.keySet2 = template.keySet2;

		if(pred1 != null) {
			this.input1 = new PactConnection(conn1, pred1, this);
		}
		
		if(pred2 != null) {
			this.input2 = new PactConnection(conn2, pred2, this);
		}

		// merge the branchPlan maps according the the template's uncloseBranchesStack
		if (template.openBranches != null)
		{
			if (this.branchPlan == null) {
				this.branchPlan = new HashMap<OptimizerNode, OptimizerNode>(8);
			}

			for (UnclosedBranchDescriptor uc : template.openBranches) {
				OptimizerNode brancher = uc.branchingNode;
				OptimizerNode selectedCandidate = null;

				if(pred1 != null) {
					if(pred1.branchPlan != null) {
						// predecessor 1 has branching children, see if it got the branch we are looking for
						selectedCandidate = pred1.branchPlan.get(brancher);
						this.branchPlan.put(brancher, selectedCandidate);
					}
				}
				
				if(selectedCandidate == null && pred2 != null) {
					if(pred2.branchPlan != null) {
						// predecessor 2 has branching children, see if it got the branch we are looking for
						selectedCandidate = pred2.branchPlan.get(brancher);
						this.branchPlan.put(brancher, selectedCandidate);
					}
				}

				if (selectedCandidate == null) {
					throw new CompilerException(
						"Candidates for a node with open branches are missing information about the selected candidate ");
				}
			}
		}
	}

	// ------------------------------------------------------------------------
	

	/**
	 * Gets the <tt>PactConnection</tt> through which this node receives its <i>first</i> input.
	 * 
	 * @return The first input connection.
	 */
	public PactConnection getFirstInConn() {
		return this.input1;
	}

	/**
	 * Gets the <tt>PactConnection</tt> through which this node receives its <i>second</i> input.
	 * 
	 * @return The second input connection.
	 */
	public PactConnection getSecondInConn() {
		return this.input2;
	}

	/**
	 * Sets the <tt>PactConnection</tt> through which this node receives its <i>first</i> input.
	 * 
	 * @param conn
	 *        The first input connection.
	 */
	public void setFirstInConn(PactConnection conn) {
		this.input1 = conn;
	}

	/**
	 * Sets the <tt>PactConnection</tt> through which this node receives its <i>second</i> input.
	 * 
	 * @param conn
	 *        The second input connection.
	 */
	public void setSecondInConn(PactConnection conn) {
		this.input2 = conn;
	}
	
	/**
	 * TODO
	 */
	public OptimizerNode getFirstPredNode() {
		if(this.input1 != null)
			return this.input1.getSourcePact();
		else
			return null;
	}
	
	/**
	 * TODO
	 */
	public OptimizerNode getSecondPredNode() {
		if(this.input2 != null)
			return this.input2.getSourcePact();
		else
			return null;
	}

	/*
	 * (non-Javadoc)
	 * @see eu.stratosphere.pact.compiler.plan.OptimizerNode#getIncomingConnections()
	 */
	@Override
	public List<PactConnection> getIncomingConnections() {
		ArrayList<PactConnection> inputs = new ArrayList<PactConnection>(2);
		inputs.add(input1);
		inputs.add(input2);
		return inputs;
	}

	/*
	 * (non-Javadoc)
	 * @see eu.stratosphere.pact.compiler.plan.OptimizerNode#setInputs(java.util.Map)
	 */
	@Override
	public void setInputs(Map<Contract, OptimizerNode> contractToNode) {
		// get the predecessors
		DualInputContract<?> contr = (DualInputContract<?>) getPactContract();
		
		List<Contract> leftPreds = contr.getFirstInputs();
		List<Contract> rightPreds = contr.getSecondInputs();
		
		OptimizerNode pred1;
		if (leftPreds.size() == 1) {
			pred1 = contractToNode.get(leftPreds.get(0));
		} else {
			pred1 = new UnionNode(getPactContract(), leftPreds, contractToNode);
			pred1.setDegreeOfParallelism(this.getDegreeOfParallelism());
			//push id down to newly created union node
			pred1.SetId(this.id);
			pred1.setInstancesPerMachine(instancesPerMachine);
			this.id++;
		}
		// create the connection and add it
		PactConnection conn1 = new PactConnection(pred1, this);
		this.input1 = conn1;
		pred1.addOutConn(conn1);
		
		OptimizerNode pred2;
		if (rightPreds.size() == 1) {
			pred2 = contractToNode.get(rightPreds.get(0));
		} else {
			pred2 = new UnionNode(getPactContract(), rightPreds, contractToNode);
			pred2.setDegreeOfParallelism(this.getDegreeOfParallelism());
			//push id down to newly created union node
			pred2.SetId(this.id);
			pred2.setInstancesPerMachine(instancesPerMachine);
			this.id++;
		}
		// create the connection and add it
		PactConnection conn2 = new PactConnection(pred2, this);
		this.input2 = conn2;
		pred2.addOutConn(conn2);

		// see if there is a hint that dictates which shipping strategy to use for BOTH inputs
		Configuration conf = getPactContract().getParameters();
		String shipStrategy = conf.getString(PactCompiler.HINT_SHIP_STRATEGY, null);
		if (shipStrategy != null) {
			if (PactCompiler.HINT_SHIP_STRATEGY_FORWARD.equals(shipStrategy)) {
				this.input1.setShipStrategy(ShipStrategy.FORWARD);
				this.input2.setShipStrategy(ShipStrategy.FORWARD);
			} else if (PactCompiler.HINT_SHIP_STRATEGY_BROADCAST.equals(shipStrategy)) {
				this.input1.setShipStrategy(ShipStrategy.BROADCAST);
				this.input2.setShipStrategy(ShipStrategy.BROADCAST);
			} else if (PactCompiler.HINT_SHIP_STRATEGY_REPARTITION.equals(shipStrategy)) {
				this.input1.setShipStrategy(ShipStrategy.PARTITION_HASH);
				this.input2.setShipStrategy(ShipStrategy.PARTITION_HASH);
			} else {
				throw new CompilerException("Unknown hint for shipping strategy: " + shipStrategy);
			}
		}

		// see if there is a hint that dictates which shipping strategy to use for the FIRST input
		shipStrategy = conf.getString(PactCompiler.HINT_SHIP_STRATEGY_FIRST_INPUT, null);
		if (shipStrategy != null) {
			if (PactCompiler.HINT_SHIP_STRATEGY_FORWARD.equals(shipStrategy)) {
				this.input1.setShipStrategy(ShipStrategy.FORWARD);
			} else if (PactCompiler.HINT_SHIP_STRATEGY_BROADCAST.equals(shipStrategy)) {
				this.input1.setShipStrategy(ShipStrategy.BROADCAST);
			} else if (PactCompiler.HINT_SHIP_STRATEGY_REPARTITION.equals(shipStrategy)) {
				this.input1.setShipStrategy(ShipStrategy.PARTITION_HASH);
			} else {
				throw new CompilerException("Unknown hint for shipping strategy of input one: " + shipStrategy);
			}
		}

		// see if there is a hint that dictates which shipping strategy to use for the SECOND input
		shipStrategy = conf.getString(PactCompiler.HINT_SHIP_STRATEGY_SECOND_INPUT, null);
		if (shipStrategy != null) {
			if (PactCompiler.HINT_SHIP_STRATEGY_FORWARD.equals(shipStrategy)) {
				this.input2.setShipStrategy(ShipStrategy.FORWARD);
			} else if (PactCompiler.HINT_SHIP_STRATEGY_BROADCAST.equals(shipStrategy)) {
				this.input2.setShipStrategy(ShipStrategy.BROADCAST);
			} else if (PactCompiler.HINT_SHIP_STRATEGY_REPARTITION.equals(shipStrategy)) {
				this.input2.setShipStrategy(ShipStrategy.PARTITION_HASH);
			} else {
				throw new CompilerException("Unknown hint for shipping strategy of input two: " + shipStrategy);
			}
		}
	}

	/*
	 * (non-Javadoc)
	 * @see eu.stratosphere.pact.compiler.plan.OptimizerNode#getAlternativePlans()
	 */
	@Override
	final public List<OptimizerNode> getAlternativePlans(CostEstimator estimator) {
		// check if we have a cached version
		if (this.cachedPlans != null) {
			return this.cachedPlans;
		}

		// step down to all producer nodes for first input and calculate alternative plans
		List<? extends OptimizerNode> subPlans1 = this.getFirstPredNode().getAlternativePlans(estimator);
		
		// step down to all producer nodes for second input and calculate alternative plans
		List<? extends OptimizerNode> subPlans2 = this.getSecondPredNode().getAlternativePlans(estimator);

		List<OptimizerNode> outputPlans = new ArrayList<OptimizerNode>();
		computeValidPlanAlternatives(subPlans1, subPlans2, estimator,  outputPlans);
		
		// prune the plans
		prunePlanAlternatives(outputPlans);

		// cache the result only if we have multiple outputs --> this function gets invoked multiple times
		if (this.getOutConns() != null && this.getOutConns().size() > 1) {
			this.cachedPlans = outputPlans;
		}

		return outputPlans;
	}
	
	/**
	 * Takes a list with all sub-plan-combinations (each is a list by itself) and produces alternative
	 * plans for the current node using the single sub-plans-combinations.
	 *  
	 * @param altSubPlans1	 	All subplans of the first input
	 * @param altSubPlans2	 	All subplans of the second input
	 * @param estimator			Cost estimator to be used
	 * @param outputPlans		The generated output plans
	 */
	protected abstract void computeValidPlanAlternatives(List<? extends OptimizerNode> altSubPlans1,
			List<? extends OptimizerNode> altSubPlans2, CostEstimator estimator, List<OptimizerNode> outputPlans);
		
	/**
	 * Checks if the subPlan has a valid outputSize estimation.
	 * 
	 * @param subPlan		the subPlan to check
	 * 
	 * @return	{@code true} if all values are valid, {@code false} otherwise
	 */
	protected boolean haveValidOutputEstimates(OptimizerNode subPlan) {
	
		if(subPlan.getEstimatedOutputSize() == -1)
			return false;
		else
			return true;
	}

	/*
	 * (non-Javadoc)
	 * @see eu.stratosphere.pact.compiler.plan.OptimizerNode#computeUnclosedBranchStack()
	 */
	@Override
	public void computeUnclosedBranchStack() {
		if (this.openBranches != null) {
			return;
		}

		addClosedBranches(this.getFirstPredNode().closedBranchingNodes);
		addClosedBranches(this.getSecondPredNode().closedBranchingNodes);
		
		List<UnclosedBranchDescriptor> result1 = new ArrayList<UnclosedBranchDescriptor>();
		// TODO: check if merge is really necessary
		result1 = mergeLists(result1, this.getFirstPredNode().getBranchesForParent(this));
		
		List<UnclosedBranchDescriptor> result2 = new ArrayList<UnclosedBranchDescriptor>();
		// TODO: check if merge is really necessary
		result2 = mergeLists(result2, this.getSecondPredNode().getBranchesForParent(this));

		this.openBranches = mergeLists(result1, result2);
	}

	// ------------------------------------------------------------------------

	/*
	 * (non-Javadoc)
	 * @see
	 * eu.stratosphere.pact.compiler.plan.OptimizerNode#accept(eu.stratosphere.pact.common.plan.Visitor
	 * )
	 */
	@Override
	public void accept(Visitor<OptimizerNode> visitor) {
		boolean descend = visitor.preVisit(this);

		if (descend) {
			if (this.getFirstPredNode() != null) {
				this.getFirstPredNode().accept(visitor);
			}
			if (this.getSecondPredNode() != null) {
				this.getSecondPredNode().accept(visitor);
			}

			visitor.postVisit(this);
		}
	}

	/**
	 * This function overrides the standard behavior of computing costs in the {@link eu.stratosphere.pact.compiler.plan.OptimizerNode}.
	 * Since nodes with multiple inputs may join branched plans, care must be taken not to double-count the costs of the subtree rooted
	 * at the last unjoined branch.
	 * 
	 * @see eu.stratosphere.pact.compiler.plan.OptimizerNode#setCosts(eu.stratosphere.pact.compiler.Costs)
	 */
	@Override
	public void setCosts(Costs nodeCosts) {
		super.setCosts(nodeCosts);
		
		// check, if this node has no branch beneath it, no double-counted cost then
		if (this.lastJoinedBranchNode == null) {
			return;
		}

		// TODO: Check this!
		// get the cumulative costs of the last joined branching node
		OptimizerNode lastCommonChild = this.getFirstPredNode().branchPlan.get(this.lastJoinedBranchNode);
		Costs douleCounted = lastCommonChild.getCumulativeCosts();
		getCumulativeCosts().subtractCosts(douleCounted);
		
	}
	
	// ---------------------- Stub Annotation Handling
	
	/*
	 * (non-Javadoc)
	 * @see eu.stratosphere.pact.compiler.plan.OptimizerNode#readReadsAnnotation()
	 */
	@Override
	protected void readConstantAnnotation() {
		DualInputContract<?> c = (DualInputContract<?>)super.getPactContract();
		
		// get readSet annotation from stub
<<<<<<< HEAD
		ReadsFirst readSet1Annotation = c.getUserCodeAnnotation(ReadsFirst.class);
		ReadsSecond readSet2Annotation = c.getUserCodeAnnotation(ReadsSecond.class);
=======
		ConstantFieldsFirst constantSet1Annotation = c.getUserCodeClass().getAnnotation(ConstantFieldsFirst.class);
		ConstantFieldsSecond constantSet2Annotation = c.getUserCodeClass().getAnnotation(ConstantFieldsSecond.class);
>>>>>>> e5407f1e
		
		// extract readSets from annotations
		if(constantSet1Annotation == null) {
			this.constant1 = null;
		} else {
			this.constant1 = new FieldSet(constantSet1Annotation.fields());
		}
		
		if(constantSet2Annotation == null) {
			this.constant2 = null;
		} else {
			this.constant2 = new FieldSet(constantSet2Annotation.fields());
		}
<<<<<<< HEAD
	}
	
	/*
	 * (non-Javadoc)
	 * @see eu.stratosphere.pact.compiler.plan.OptimizerNode#readCopyProjectionAnnotations()
	 */
	@Override
	protected void readCopyProjectionAnnotations() {
		DualInputContract<?> c = (DualInputContract<?>)super.getPactContract();
		
		// get updateSet annotation from stub
		ImplicitOperationFirst implOp1Annotation = c.getUserCodeAnnotation(ImplicitOperationFirst.class);
		ImplicitOperationSecond implOp2Annotation = c.getUserCodeAnnotation(ImplicitOperationSecond.class);
		
		// set sets to null by default
		this.implOpMode1 = null;
		this.explCopies1 = null;
		this.explProjections1 = null;
		
		if(implOp1Annotation != null) {
			switch(implOp1Annotation.implicitOperation()) {
			case Copy:
				// implicit copy -> we have explicit projection
				ExplicitProjectionsFirst explProjAnnotation = c.getUserCodeAnnotation(ExplicitProjectionsFirst.class);
				if(explProjAnnotation != null) {
					this.implOpMode1 = ImplicitOperationMode.Copy;
					this.explProjections1 = new FieldSet(explProjAnnotation.fields());
				}
				break;
			case Projection:
				// implicit projection -> we have explicit copies
				ExplicitCopiesFirst explCopyjAnnotation = c.getUserCodeAnnotation(ExplicitCopiesFirst.class);
				if(explCopyjAnnotation != null) {
					this.implOpMode1 = ImplicitOperationMode.Projection;
					this.explCopies1 = new FieldSet(explCopyjAnnotation.fields());
				}
				break;
			}
		}
		
		// set sets to null by default
		this.implOpMode2 = null;
		this.explCopies2 = null;
		this.explProjections2 = null;

		if(implOp2Annotation != null) {
			switch(implOp2Annotation.implicitOperation()) {
			case Copy:
				// implicit copy -> we have explicit projection
				ExplicitProjectionsSecond explProjAnnotation = c.getUserCodeAnnotation(ExplicitProjectionsSecond.class);
				if(explProjAnnotation != null) {
					this.implOpMode2 = ImplicitOperationMode.Copy;
					this.explProjections2 = new FieldSet(explProjAnnotation.fields());
				}
				break;
			case Projection:
				// implicit projection -> we have explicit copies
				ExplicitCopiesSecond explCopyjAnnotation = c.getUserCodeAnnotation(ExplicitCopiesSecond.class);
				if(explCopyjAnnotation != null) {
					this.implOpMode2 = ImplicitOperationMode.Projection;
					this.explCopies2 = new FieldSet(explCopyjAnnotation.fields());
				}
				break;
			}
		}
	}
	
	/*
	 * (non-Javadoc)
	 * @see eu.stratosphere.pact.compiler.plan.OptimizerNode#computeOutputSchema(java.util.List)
	 */
	@Override
	public FieldSet computeOutputSchema(List<FieldSet> inputSchemas) {

		if(inputSchemas.size() != 2)
			throw new IllegalArgumentException("TwoInputNode requires exactly 2 input nodes");
=======
		
>>>>>>> e5407f1e
		
		// get readSet annotation from stub
		ConstantFieldsFirstExcept notConstantSet1Annotation = c.getUserCodeClass().getAnnotation(ConstantFieldsFirstExcept.class);
		ConstantFieldsSecondExcept notConstantSet2Annotation = c.getUserCodeClass().getAnnotation(ConstantFieldsSecondExcept.class);
		
		// extract readSets from annotations
		if(notConstantSet1Annotation == null) {
			this.notConstant1 = null;
		} else {
			this.notConstant1 = new FieldSet(notConstantSet1Annotation.fields());
		}
		
		if(notConstantSet2Annotation == null) {
			this.notConstant2 = null;
		} else {
			this.notConstant2 = new FieldSet(notConstantSet2Annotation.fields());
		}
		
		
		if (this.notConstant1 != null && this.constant1 != null) {
			throw new CompilerException("Either ConstantFieldsFirst or ConstantFieldsFirstExcept can be specified, not both.");
		}
		
		if (this.notConstant2 != null && this.constant2 != null) {
			throw new CompilerException("Either ConstantFieldsSecond or ConstantFieldsSecondExcept can be specified, not both.");
		}
	}
	
	/**
	 * Computes the width of output records
	 * 
	 * @return width of output records
	 */
	protected double computeAverageRecordWidth() {
		CompilerHints hints = getPactContract().getCompilerHints();

		if(hints.getAvgBytesPerRecord() != -1) {
			// use hint if available
			return hints.getAvgBytesPerRecord();
		}
	
		double avgRecordWidth = -1;
		
		if(this.getFirstPredNode() != null && 
				this.getFirstPredNode().estimatedOutputSize != -1 &&
				this.getFirstPredNode().estimatedNumRecords != -1) {
			avgRecordWidth = (this.getFirstPredNode().estimatedOutputSize / this.getFirstPredNode().estimatedNumRecords);
			
		} else {
			return -1;
		}
		
		if(this.getSecondPredNode() != null && 
				this.getSecondPredNode().estimatedOutputSize != -1 &&
				this.getSecondPredNode().estimatedNumRecords != -1) {
			
			avgRecordWidth += (this.getSecondPredNode().estimatedOutputSize / this.getSecondPredNode().estimatedNumRecords);
			
		} else {
			return -1;
		}

		return (avgRecordWidth < 1) ? 1 : avgRecordWidth;
	}

	/**
	 * Returns the key fields of the given input.
	 * 
	 * @param input The input for which key fields must be returned.
	 * @return the key fields of the given input.
	 */
	public FieldList getInputKeySet(int input) {
		switch(input) {
		case 0: return keySet1;
		case 1: return keySet2;
		default: throw new IndexOutOfBoundsException();
		}
	}
	
	public boolean isFieldKept(int input, int fieldNumber) {
		
		switch(input) {
		case 0:
			if (this.constant1 == null) {
				if (this.notConstant1 == null) {
					return false;
				}
				return this.notConstant1.contains(fieldNumber) == false;
			}
			
			return this.constant1.contains(fieldNumber);
		case 1:
			if (this.constant2 == null) {
				if (this.notConstant2 == null) {
					return false;
				}
				return this.notConstant2.contains(fieldNumber) == false;
			}
			
			return this.constant2.contains(fieldNumber);
		default:
			throw new IndexOutOfBoundsException();
		}
	}
	
}<|MERGE_RESOLUTION|>--- conflicted
+++ resolved
@@ -459,13 +459,8 @@
 		DualInputContract<?> c = (DualInputContract<?>)super.getPactContract();
 		
 		// get readSet annotation from stub
-<<<<<<< HEAD
-		ReadsFirst readSet1Annotation = c.getUserCodeAnnotation(ReadsFirst.class);
-		ReadsSecond readSet2Annotation = c.getUserCodeAnnotation(ReadsSecond.class);
-=======
 		ConstantFieldsFirst constantSet1Annotation = c.getUserCodeClass().getAnnotation(ConstantFieldsFirst.class);
 		ConstantFieldsSecond constantSet2Annotation = c.getUserCodeClass().getAnnotation(ConstantFieldsSecond.class);
->>>>>>> e5407f1e
 		
 		// extract readSets from annotations
 		if(constantSet1Annotation == null) {
@@ -479,86 +474,7 @@
 		} else {
 			this.constant2 = new FieldSet(constantSet2Annotation.fields());
 		}
-<<<<<<< HEAD
-	}
-	
-	/*
-	 * (non-Javadoc)
-	 * @see eu.stratosphere.pact.compiler.plan.OptimizerNode#readCopyProjectionAnnotations()
-	 */
-	@Override
-	protected void readCopyProjectionAnnotations() {
-		DualInputContract<?> c = (DualInputContract<?>)super.getPactContract();
-		
-		// get updateSet annotation from stub
-		ImplicitOperationFirst implOp1Annotation = c.getUserCodeAnnotation(ImplicitOperationFirst.class);
-		ImplicitOperationSecond implOp2Annotation = c.getUserCodeAnnotation(ImplicitOperationSecond.class);
-		
-		// set sets to null by default
-		this.implOpMode1 = null;
-		this.explCopies1 = null;
-		this.explProjections1 = null;
-		
-		if(implOp1Annotation != null) {
-			switch(implOp1Annotation.implicitOperation()) {
-			case Copy:
-				// implicit copy -> we have explicit projection
-				ExplicitProjectionsFirst explProjAnnotation = c.getUserCodeAnnotation(ExplicitProjectionsFirst.class);
-				if(explProjAnnotation != null) {
-					this.implOpMode1 = ImplicitOperationMode.Copy;
-					this.explProjections1 = new FieldSet(explProjAnnotation.fields());
-				}
-				break;
-			case Projection:
-				// implicit projection -> we have explicit copies
-				ExplicitCopiesFirst explCopyjAnnotation = c.getUserCodeAnnotation(ExplicitCopiesFirst.class);
-				if(explCopyjAnnotation != null) {
-					this.implOpMode1 = ImplicitOperationMode.Projection;
-					this.explCopies1 = new FieldSet(explCopyjAnnotation.fields());
-				}
-				break;
-			}
-		}
-		
-		// set sets to null by default
-		this.implOpMode2 = null;
-		this.explCopies2 = null;
-		this.explProjections2 = null;
-
-		if(implOp2Annotation != null) {
-			switch(implOp2Annotation.implicitOperation()) {
-			case Copy:
-				// implicit copy -> we have explicit projection
-				ExplicitProjectionsSecond explProjAnnotation = c.getUserCodeAnnotation(ExplicitProjectionsSecond.class);
-				if(explProjAnnotation != null) {
-					this.implOpMode2 = ImplicitOperationMode.Copy;
-					this.explProjections2 = new FieldSet(explProjAnnotation.fields());
-				}
-				break;
-			case Projection:
-				// implicit projection -> we have explicit copies
-				ExplicitCopiesSecond explCopyjAnnotation = c.getUserCodeAnnotation(ExplicitCopiesSecond.class);
-				if(explCopyjAnnotation != null) {
-					this.implOpMode2 = ImplicitOperationMode.Projection;
-					this.explCopies2 = new FieldSet(explCopyjAnnotation.fields());
-				}
-				break;
-			}
-		}
-	}
-	
-	/*
-	 * (non-Javadoc)
-	 * @see eu.stratosphere.pact.compiler.plan.OptimizerNode#computeOutputSchema(java.util.List)
-	 */
-	@Override
-	public FieldSet computeOutputSchema(List<FieldSet> inputSchemas) {
-
-		if(inputSchemas.size() != 2)
-			throw new IllegalArgumentException("TwoInputNode requires exactly 2 input nodes");
-=======
-		
->>>>>>> e5407f1e
+		
 		
 		// get readSet annotation from stub
 		ConstantFieldsFirstExcept notConstantSet1Annotation = c.getUserCodeClass().getAnnotation(ConstantFieldsFirstExcept.class);
