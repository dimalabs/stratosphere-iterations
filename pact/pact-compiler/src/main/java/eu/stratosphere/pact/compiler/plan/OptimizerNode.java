--- conflicted
+++ resolved
@@ -1273,13 +1273,8 @@
 	protected void readOutputCardBoundAnnotation() {
 	
 		// get readSet annotation from stub
-<<<<<<< HEAD
-		ExplicitModifications addSetAnnotation = pactContract.getUserCodeAnnotation(ExplicitModifications.class);
-		
-=======
 		OutCardBounds outCardAnnotation = pactContract.getUserCodeClass().getAnnotation(OutCardBounds.class);
 	
->>>>>>> e5407f1e
 		// extract addSet from annotation
 		if(outCardAnnotation == null) {
 			this.stubOutCardLB = OutCardBounds.UNKNOWN;
@@ -1301,31 +1296,8 @@
 	}
 
 	/**
-<<<<<<< HEAD
-	 * Reads the output cardinality stub annotations
-	 */
-	protected void readOutputCardBoundAnnotation() {
-		
-		// get readSet annotation from stub
-		OutCardBounds outCardAnnotation = pactContract.getUserCodeAnnotation(OutCardBounds.class);
-		
-		// extract addSet from annotation
-		if(outCardAnnotation == null) {
-			this.stubOutCardLB = OutCardBounds.UNKNOWN;
-			this.stubOutCardUB = OutCardBounds.UNKNOWN;
-		} else {
-			this.stubOutCardLB = outCardAnnotation.lowerBound();
-			this.stubOutCardUB = outCardAnnotation.upperBound();
-		}
-	}
-	
-	/**
-	 * Reads all reads stub annotations.
-	 * Reads stub annotations are defined per input.
-=======
 	 * Reads all constant stub annotations.
 	 * Constant stub annotations are defined per input.
->>>>>>> e5407f1e
 	 */
 	protected abstract void readConstantAnnotation();
 	
