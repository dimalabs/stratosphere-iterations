--- conflicted
+++ resolved
@@ -45,11 +45,6 @@
 		int keyCnt = 1024;
 		int valCnt = 4;
 		
-<<<<<<< HEAD
-		this.outList = new ArrayList<KeyValuePair<PactInteger,PactInteger>>();
-		
-=======
->>>>>>> 3775fdca
 		super.initEnvironment(1024*1024*1);
 		super.addInput(new RegularlyGeneratedInputGenerator(keyCnt, valCnt, false), 1);
 		super.addOutput(this.outList);
