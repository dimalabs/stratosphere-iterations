--- conflicted
+++ resolved
@@ -42,11 +42,7 @@
  * must run at the same time. The execution of a job progresses in terms of stages, i.e. the next stage of a
  * job can only start to execute if the execution of its preceding stage is complete.
  * <p>
-<<<<<<< HEAD
- * This class is not thread-safe.
-=======
  * This class is thread-safe.
->>>>>>> fe5d171f
  * 
  * @author warneke
  */
@@ -91,11 +87,7 @@
 	 * @param stageNum
 	 *        the new number of this execution stage
 	 */
-<<<<<<< HEAD
-	public void setStageNumber(int stageNum) {
-=======
 	public void setStageNumber(final int stageNum) {
->>>>>>> fe5d171f
 		this.stageNum = stageNum;
 	}
 
@@ -117,13 +109,8 @@
 	 */
 	public void addStageMember(final ExecutionGroupVertex groupVertex) {
 
-<<<<<<< HEAD
-		if (!this.stageMembers.contains(groupVertex)) {
-			this.stageMembers.add(groupVertex);
-=======
 		if (this.stageMembers.addIfAbsent(groupVertex)) {
 			groupVertex.setExecutionStage(this);
->>>>>>> fe5d171f
 		}
 	}
 
@@ -158,15 +145,10 @@
 	 */
 	public ExecutionGroupVertex getStageMember(final int index) {
 
-<<<<<<< HEAD
-		if (index < this.stageMembers.size()) {
-			return this.stageMembers.get(index);
-=======
 		try {
 			return this.stageMembers.get(index);
 		} catch (ArrayIndexOutOfBoundsException e) {
 			return null;
->>>>>>> fe5d171f
 		}
 	}
 
@@ -287,15 +269,9 @@
 
 		while (groupIt.hasNext()) {
 
-<<<<<<< HEAD
-		for (int i = 0; i < getNumberOfStageMembers(); i++) {
-
-			final ExecutionGroupVertex groupVertex = getStageMember(i);
-=======
 			final ExecutionGroupVertex groupVertex = groupIt.next();
 			final Iterator<ExecutionVertex> vertexIt = groupVertex.iterator();
 			while (vertexIt.hasNext()) {
->>>>>>> fe5d171f
 
 				// Get the instance type from the execution vertex if it
 				final ExecutionVertex vertex = vertexIt.next();
