/***********************************************************************************************************************
 *
 * Copyright (C) 2010 by the Stratosphere project (http://stratosphere.eu)
 *
 * Licensed under the Apache License, Version 2.0 (the "License"); you may not use this file except in compliance with
 * the License. You may obtain a copy of the License at
 *
 *     http://www.apache.org/licenses/LICENSE-2.0
 *
 * Unless required by applicable law or agreed to in writing, software distributed under the License is distributed on
 * an "AS IS" BASIS, WITHOUT WARRANTIES OR CONDITIONS OF ANY KIND, either express or implied. See the License for the
 * specific language governing permissions and limitations under the License.
 *
 **********************************************************************************************************************/

package eu.stratosphere.nephele.jobmanager.scheduler;

import java.util.ArrayList;
import java.util.HashMap;
import java.util.Iterator;
import java.util.List;
import java.util.Map;

import org.apache.commons.logging.Log;
import org.apache.commons.logging.LogFactory;
import org.apache.hadoop.util.StringUtils;

import eu.stratosphere.nephele.configuration.GlobalConfiguration;
import eu.stratosphere.nephele.execution.Environment;
import eu.stratosphere.nephele.execution.ExecutionState;
import eu.stratosphere.nephele.executiongraph.ExecutionGraph;
import eu.stratosphere.nephele.executiongraph.ExecutionGraphIterator;
import eu.stratosphere.nephele.executiongraph.ExecutionGroupVertex;
import eu.stratosphere.nephele.executiongraph.ExecutionGroupVertexIterator;
import eu.stratosphere.nephele.executiongraph.ExecutionStage;
import eu.stratosphere.nephele.executiongraph.ExecutionVertex;
import eu.stratosphere.nephele.executiongraph.ExecutionVertexID;
import eu.stratosphere.nephele.instance.AbstractInstance;
import eu.stratosphere.nephele.instance.AllocatedResource;
import eu.stratosphere.nephele.instance.DummyInstance;
import eu.stratosphere.nephele.instance.InstanceException;
import eu.stratosphere.nephele.instance.InstanceListener;
import eu.stratosphere.nephele.instance.InstanceManager;
import eu.stratosphere.nephele.instance.InstanceRequestMap;
import eu.stratosphere.nephele.instance.InstanceType;
import eu.stratosphere.nephele.io.OutputGate;
import eu.stratosphere.nephele.io.channels.AbstractOutputChannel;
import eu.stratosphere.nephele.jobgraph.JobID;
import eu.stratosphere.nephele.jobmanager.DeploymentManager;
import eu.stratosphere.nephele.types.Record;
import eu.stratosphere.nephele.util.SerializableArrayList;

/**
 * This abstract scheduler must be extended by a scheduler implementations for Nephele. The abstract class defines the
 * fundamental methods for scheduling and removing jobs. While Nephele's
 * {@link eu.stratosphere.nephele.jobmanager.JobManager} is responsible for requesting the required instances for the
 * job at the {@link eu.stratosphere.nephele.instance.InstanceManager}, the scheduler is in charge of assigning the
 * individual tasks to the instances.
 * 
 * @author warneke
 */
public abstract class AbstractScheduler implements InstanceListener {

	/**
	 * The LOG object to report events within the scheduler.
	 */
	protected static final Log LOG = LogFactory.getLog(AbstractScheduler.class);

	/**
	 * The configuration key to check whether task merging is allowed.
	 */
	private static final String ALLOW_TASK_MERGING_KEY = "scheduler.queue.allowTaskMerging";

	/**
	 * The default setting for task merging.
	 */
	private static final boolean DEFAULT_ALLOW_TASK_MERGING = false;

	/**
	 * The instance manager assigned to this scheduler.
	 */
	private final InstanceManager instanceManager;

	/**
	 * The deployment manager assigned to this scheduler.
	 */
	private final DeploymentManager deploymentManager;

	/**
	 * Stores whether task merging is allowed.
	 */
	private final boolean allowTaskMerging;

	/**
	 * Constructs a new abstract scheduler.
	 * 
	 * @param deploymentManager
	 *        the deployment manager assigned to this scheduler
	 * @param instanceManager
	 *        the instance manager to be used with this scheduler
	 */
	protected AbstractScheduler(final DeploymentManager deploymentManager, final InstanceManager instanceManager) {

		this.deploymentManager = deploymentManager;
		this.instanceManager = instanceManager;
		this.allowTaskMerging = GlobalConfiguration.getBoolean(ALLOW_TASK_MERGING_KEY,
			DEFAULT_ALLOW_TASK_MERGING);

		this.instanceManager.setInstanceListener(this);

		LOG.info("initialized scheduler with task merging " + (this.allowTaskMerging ? "enabled" : "disabled"));
	}

	/**
	 * Adds a job represented by an {@link ExecutionGraph} object to the scheduler. The job is then executed according
	 * to the strategies of the concrete scheduler implementation.
	 * 
	 * @param executionGraph
	 *        the job to be added to the scheduler
	 * @throws SchedulingException
	 *         thrown if an error occurs and the scheduler does not accept the new job
	 */
	public abstract void schedulJob(ExecutionGraph executionGraph) throws SchedulingException;

	/**
	 * Returns the execution graph which is associated with the given job ID.
	 * 
	 * @param jobID
	 *        the job ID to search the execution graph for
	 * @return the execution graph which belongs to the given job ID or <code>null</code if no such execution graph
	 *         exists
	 */
	public abstract ExecutionGraph getExecutionGraphByID(JobID jobID);

	/**
	 * Returns the {@link InstanceManager} object which is used by the current scheduler.
	 * 
	 * @return the {@link InstanceManager} object which is used by the current scheduler
	 */
	public InstanceManager getInstanceManager() {
		return this.instanceManager;
	}

	// void removeJob(JobID jobID);

	/**
	 * Shuts the scheduler down. After shut down no jobs can be added to the scheduler.
	 */
	public abstract void shutdown();

	/**
	 * Collects the instances required to run the job from the given {@link ExecutionStage} and requests them at the
	 * loaded instance manager.
	 * 
	 * @param executionStage
	 *        the execution stage to collect the required instances from
	 * @throws InstanceException
	 *         thrown if the given execution graph is already processing its final stage
	 */
	protected void requestInstances(final ExecutionStage executionStage) throws InstanceException {

		final ExecutionGraph executionGraph = executionStage.getExecutionGraph();
<<<<<<< HEAD

		synchronized (executionGraph) {

			final InstanceRequestMap instanceRequestMap = new InstanceRequestMap();
=======
		final InstanceRequestMap instanceRequestMap = new InstanceRequestMap();

		synchronized (executionStage) {

>>>>>>> fe5d171f
			executionStage.collectRequiredInstanceTypes(instanceRequestMap, ExecutionState.CREATED);

			final Iterator<Map.Entry<InstanceType, Integer>> it = instanceRequestMap.getMinimumIterator();
			LOG.info("Requesting the following instances for job " + executionGraph.getJobID());
			while (it.hasNext()) {
				final Map.Entry<InstanceType, Integer> entry = it.next();
				LOG.info(" " + entry.getKey() + " [" + entry.getValue().intValue() + ", "
					+ instanceRequestMap.getMaximumNumberOfInstances(entry.getKey()) + "]");
			}

			if (instanceRequestMap.isEmpty()) {
				return;
			}
<<<<<<< HEAD

			this.instanceManager.requestInstance(executionGraph.getJobID(), executionGraph.getJobConfiguration(),
				instanceRequestMap, null);

			// Switch vertex state to assigning
			final ExecutionGraphIterator it2 = new ExecutionGraphIterator(executionGraph, executionGraph
				.getIndexOfCurrentExecutionStage(), true, true);
			while (it2.hasNext()) {

				final ExecutionVertex vertex = it2.next();
				if (vertex.getExecutionState() == ExecutionState.CREATED) {
					vertex.updateExecutionState(ExecutionState.SCHEDULED);
				}
			}
		}
	}

	void findVerticesToBeDeployed(final ExecutionVertex vertex,
			final Map<AbstractInstance, List<ExecutionVertex>> verticesToBeDeployed) {

		final ExecutionGraph executionGraph = vertex.getExecutionGraph();

		synchronized (executionGraph) {

			if (vertex.getExecutionState() == ExecutionState.ASSIGNED) {
				final AbstractInstance instance = vertex.getAllocatedResource().getInstance();
=======

			this.instanceManager.requestInstance(executionGraph.getJobID(), executionGraph.getJobConfiguration(),
				instanceRequestMap, null);

			// Switch vertex state to assigning
			final ExecutionGraphIterator it2 = new ExecutionGraphIterator(executionGraph, executionGraph
				.getIndexOfCurrentExecutionStage(), true, true);
			while (it2.hasNext()) {

				it2.next().compareAndUpdateExecutionState(ExecutionState.CREATED, ExecutionState.SCHEDULED);
			}
		}
	}

	void findVerticesToBeDeployed(final ExecutionVertex vertex,
			final Map<AbstractInstance, List<ExecutionVertex>> verticesToBeDeployed) {

		if (vertex.getExecutionState() == ExecutionState.ASSIGNED) {
			final AbstractInstance instance = vertex.getAllocatedResource().getInstance();

			if (instance instanceof DummyInstance) {
				LOG.error("Inconsistency: Vertex " + vertex.getName() + "("
						+ vertex.getEnvironment().getIndexInSubtaskGroup() + "/"
						+ vertex.getEnvironment().getCurrentNumberOfSubtasks()
						+ ") is about to be deployed on a DummyInstance");
			}

			List<ExecutionVertex> verticesForInstance = verticesToBeDeployed.get(instance);
			if (verticesForInstance == null) {
				verticesForInstance = new ArrayList<ExecutionVertex>();
				verticesToBeDeployed.put(instance, verticesForInstance);
			}

			vertex.updateExecutionState(ExecutionState.READY);
			verticesForInstance.add(vertex);
		}

		final Environment env = vertex.getEnvironment();
		final int numberOfOutputGates = env.getNumberOfOutputGates();
		for (int i = 0; i < numberOfOutputGates; ++i) {

			final OutputGate<? extends Record> outputGate = env.getOutputGate(i);
			boolean deployTarget;

			switch (outputGate.getChannelType()) {
			case FILE:
				deployTarget = false;
				break;
			case NETWORK:
				deployTarget = !this.allowTaskMerging;
				break;
			case INMEMORY:
				deployTarget = true;
				break;
			default:
				throw new IllegalStateException("Unknown channel type");
			}

			if (deployTarget) {

				final int numberOfOutputChannels = outputGate.getNumberOfOutputChannels();
				for (int j = 0; j < numberOfOutputChannels; ++j) {
					final AbstractOutputChannel<? extends Record> outputChannel = outputGate.getOutputChannel(j);
					final ExecutionVertex connectedVertex = vertex.getExecutionGraph().getVertexByChannelID(
							outputChannel.getConnectedChannelID());
					findVerticesToBeDeployed(connectedVertex, verticesToBeDeployed);
				}
			}
		}
	}

	/**
	 * Collects all execution vertices with the state ASSIGNED from the current execution stage and deploys them on the
	 * assigned {@link AllocatedResource} objects.
	 * 
	 * @param executionGraph
	 *        the execution graph to collect the vertices from
	 */
	public void deployAssignedVertices(final ExecutionGraph executionGraph) {

		final Map<AbstractInstance, List<ExecutionVertex>> verticesToBeDeployed = new HashMap<AbstractInstance, List<ExecutionVertex>>();
		final ExecutionStage executionStage = executionGraph.getCurrentExecutionStage();
>>>>>>> fe5d171f

		for (int i = 0; i < executionStage.getNumberOfStageMembers(); ++i) {

			final ExecutionGroupVertex startVertex = executionStage.getStageMember(i);
			if (!startVertex.isInputVertex()) {
				continue;
			}

<<<<<<< HEAD
				vertex.updateExecutionState(ExecutionState.READY);
				verticesForInstance.add(vertex);
			}

			final Environment env = vertex.getEnvironment();
			final int numberOfOutputGates = env.getNumberOfOutputGates();
			for (int i = 0; i < numberOfOutputGates; ++i) {

				final OutputGate<? extends Record> outputGate = env.getOutputGate(i);
				boolean deployTarget;

				switch (outputGate.getChannelType()) {
				case FILE:
					deployTarget = false;
					break;
				case NETWORK:
					deployTarget = !this.allowTaskMerging;
					break;
				case INMEMORY:
					deployTarget = true;
					break;
				default:
					throw new IllegalStateException("Unknown channel type");
				}

				if (deployTarget) {

					final int numberOfOutputChannels = outputGate.getNumberOfOutputChannels();
					for (int j = 0; j < numberOfOutputChannels; ++j) {
						final AbstractOutputChannel<? extends Record> outputChannel = outputGate.getOutputChannel(j);
						final ExecutionVertex connectedVertex = vertex.getExecutionGraph().getVertexByChannelID(
							outputChannel.getConnectedChannelID());
						findVerticesToBeDeployed(connectedVertex, verticesToBeDeployed);
					}
				}
=======
			for (int j = 0; j < startVertex.getCurrentNumberOfGroupMembers(); ++j) {
				final ExecutionVertex vertex = startVertex.getGroupMember(j);
				findVerticesToBeDeployed(vertex, verticesToBeDeployed);
>>>>>>> fe5d171f
			}
		}
	}

	/**
	 * Collects all execution vertices with the state ASSIGNED from the current execution stage and deploys them on the
	 * assigned {@link AllocatedResource} objects.
	 * 
	 * @param executionGraph
	 *        the execution graph to collect the vertices from
	 */
	public void deployAssignedVertices(final ExecutionGraph executionGraph) {

		final Map<AbstractInstance, List<ExecutionVertex>> verticesToBeDeployed = new HashMap<AbstractInstance, List<ExecutionVertex>>();
		final ExecutionStage executionStage = executionGraph.getCurrentExecutionStage();

<<<<<<< HEAD
		synchronized (executionGraph) {
=======
			final Iterator<Map.Entry<AbstractInstance, List<ExecutionVertex>>> it2 = verticesToBeDeployed
				.entrySet()
				.iterator();
>>>>>>> fe5d171f

			for (int i = 0; i < executionStage.getNumberOfStageMembers(); ++i) {

				final ExecutionGroupVertex startVertex = executionStage.getStageMember(i);
				if (!startVertex.isInputVertex()) {
					continue;
				}

				for (int j = 0; j < startVertex.getCurrentNumberOfGroupMembers(); ++j) {
					final ExecutionVertex vertex = startVertex.getGroupMember(j);
					findVerticesToBeDeployed(vertex, verticesToBeDeployed);
				}
			}

			if (!verticesToBeDeployed.isEmpty()) {

				final Iterator<Map.Entry<AbstractInstance, List<ExecutionVertex>>> it2 = verticesToBeDeployed
					.entrySet()
					.iterator();

				while (it2.hasNext()) {

					final Map.Entry<AbstractInstance, List<ExecutionVertex>> entry = it2.next();
					this.deploymentManager.deploy(executionGraph.getJobID(), entry.getKey(), entry.getValue());
				}
			}
		}
	}

	/**
	 * {@inheritDoc}
	 */
	@Override
	public void resourcesAllocated(final JobID jobID, final List<AllocatedResource> allocatedResources) {

		if (allocatedResources == null) {
			LOG.error("Resource to lock is null!");
			return;
		}

		for (final AllocatedResource allocatedResource : allocatedResources) {
			if (allocatedResource.getInstance() instanceof DummyInstance) {
				LOG.debug("Available instance is of type DummyInstance!");
				return;
			}
		}

		final ExecutionGraph eg = getExecutionGraphByID(jobID);

		if (eg == null) {
			/*
			 * The job have have been canceled in the meantime, in this case
			 * we release the instance immediately.
			 */
			try {
				for (final AllocatedResource allocatedResource : allocatedResources) {
					getInstanceManager().releaseAllocatedResource(jobID, null, allocatedResource);
				}
			} catch (InstanceException e) {
				LOG.error(e);
			}
			return;
		}

		synchronized (eg) {

			final int indexOfCurrentStage = eg.getIndexOfCurrentExecutionStage();

			for (final AllocatedResource allocatedResource : allocatedResources) {

				AllocatedResource resourceToBeReplaced = null;
				// Important: only look for instances to be replaced in the current stage
				final Iterator<ExecutionGroupVertex> groupIterator = new ExecutionGroupVertexIterator(eg, true,
					indexOfCurrentStage);
				while (groupIterator.hasNext()) {

					final ExecutionGroupVertex groupVertex = groupIterator.next();
					for (int i = 0; i < groupVertex.getCurrentNumberOfGroupMembers(); ++i) {

						final ExecutionVertex vertex = groupVertex.getGroupMember(i);

						if (vertex.getExecutionState() == ExecutionState.SCHEDULED
							&& vertex.getAllocatedResource() != null) {
							// In local mode, we do not consider any topology, only the instance type
							if (vertex.getAllocatedResource().getInstanceType().equals(
								allocatedResource.getInstanceType())) {
								resourceToBeReplaced = vertex.getAllocatedResource();
								break;
							}
						}
					}

					if (resourceToBeReplaced != null) {
						break;
					}
				}

				// For some reason, we don't need this instance
				if (resourceToBeReplaced == null) {
					LOG.error("Instance " + allocatedResource.getInstance() + " is not required for job"
						+ eg.getJobID());
					try {
						getInstanceManager().releaseAllocatedResource(jobID, eg.getJobConfiguration(),
							allocatedResource);
					} catch (InstanceException e) {
						LOG.error(e);
					}
					return;
				}

				// Replace the selected instance in the entire graph with the new instance
				final Iterator<ExecutionVertex> it = new ExecutionGraphIterator(eg, true);
				while (it.hasNext()) {
					final ExecutionVertex vertex = it.next();
					if (vertex.getAllocatedResource().equals(resourceToBeReplaced)) {
						vertex.setAllocatedResource(allocatedResource);
						vertex.updateExecutionState(ExecutionState.ASSIGNED);
					}
				}
			}

			// Deploy the assigned vertices
			deployAssignedVertices(eg);
		}
	}

	/**
	 * Checks if the given {@link AllocatedResource} is still required for the
	 * execution of the given execution graph. If the resource is no longer
	 * assigned to a vertex that is either currently running or about to run
	 * the given resource is returned to the instance manager for deallocation.
	 * 
	 * @param executionGraph
	 *        the execution graph the provided resource has been used for so far
	 * @param allocatedResource
	 *        the allocated resource to check the assignment for
	 */
	public void checkAndReleaseAllocatedResource(ExecutionGraph executionGraph, AllocatedResource allocatedResource) {

		if (allocatedResource == null) {
			LOG.error("Resource to lock is null!");
			return;
		}

		if (allocatedResource.getInstance() instanceof DummyInstance) {
			LOG.debug("Available instance is of type DummyInstance!");
			return;
		}

		synchronized (executionGraph) {

			final List<ExecutionVertex> assignedVertices = executionGraph
				.getVerticesAssignedToResource(allocatedResource);
			if (assignedVertices.isEmpty()) {
				return;
			}

			boolean instanceCanBeReleased = true;
			final Iterator<ExecutionVertex> it = assignedVertices.iterator();
			while (it.hasNext()) {
				final ExecutionVertex vertex = it.next();
				final ExecutionState state = vertex.getExecutionState();

				if (state != ExecutionState.CREATED && state != ExecutionState.FINISHED
					&& state != ExecutionState.FAILED && state != ExecutionState.CANCELED) {

					instanceCanBeReleased = false;
					break;
				}
			}

			if (instanceCanBeReleased) {
				LOG.info("Releasing instance " + allocatedResource.getInstance());
				try {
					getInstanceManager().releaseAllocatedResource(executionGraph.getJobID(), executionGraph
						.getJobConfiguration(), allocatedResource);
				} catch (InstanceException e) {
					LOG.error(StringUtils.stringifyException(e));
				}
			}
		}
	}

	DeploymentManager getDeploymentManager() {
		return this.deploymentManager;
	}

	protected void replayCheckpointsFromPreviousStage(final ExecutionGraph executionGraph) {

		final int currentStageIndex = executionGraph.getIndexOfCurrentExecutionStage();
		final ExecutionStage previousStage = executionGraph.getStage(currentStageIndex - 1);

		synchronized (executionGraph) {

			final Map<AbstractInstance, List<ExecutionVertexID>> checkpointsToReplay = new HashMap<AbstractInstance, List<ExecutionVertexID>>();

			for (int i = 0; i < previousStage.getNumberOfOutputExecutionVertices(); ++i) {

				final ExecutionVertex vertex = previousStage.getOutputExecutionVertex(i);
				final AbstractInstance instance = vertex.getAllocatedResource().getInstance();

				List<ExecutionVertexID> vertexIDs = checkpointsToReplay.get(instance);
				if (vertexIDs == null) {
					vertexIDs = new SerializableArrayList<ExecutionVertexID>();
					checkpointsToReplay.put(instance, vertexIDs);
				}

				vertexIDs.add(vertex.getID());
			}

			final Iterator<Map.Entry<AbstractInstance, List<ExecutionVertexID>>> it = checkpointsToReplay.entrySet()
				.iterator();
			while (it.hasNext()) {
				final Map.Entry<AbstractInstance, List<ExecutionVertexID>> entry = it.next();
				this.deploymentManager.replayCheckpoints(executionGraph.getJobID(), entry.getKey(), entry.getValue());
			}
		}
	}

	/**
	 * {@inheritDoc}
	 */
	@Override
	public void resourcesAllocated(final JobID jobID, final List<AllocatedResource> allocatedResources) {

		if (allocatedResources == null) {
			LOG.error("Resource to lock is null!");
			return;
		}

		for (final AllocatedResource allocatedResource : allocatedResources) {
			if (allocatedResource.getInstance() instanceof DummyInstance) {
				LOG.debug("Available instance is of type DummyInstance!");
				return;
			}
		}

		final ExecutionGraph eg = getExecutionGraphByID(jobID);

		if (eg == null) {
			/*
			 * The job have have been canceled in the meantime, in this case
			 * we release the instance immediately.
			 */
			try {
				for (final AllocatedResource allocatedResource : allocatedResources) {
					getInstanceManager().releaseAllocatedResource(jobID, null, allocatedResource);
				}
			} catch (InstanceException e) {
				LOG.error(e);
			}
			return;
		}

		final ExecutionStage stage = eg.getCurrentExecutionStage();

		synchronized (stage) {

			for (final AllocatedResource allocatedResource : allocatedResources) {

				AllocatedResource resourceToBeReplaced = null;
				// Important: only look for instances to be replaced in the current stage
				final Iterator<ExecutionGroupVertex> groupIterator = new ExecutionGroupVertexIterator(eg, true,
					stage.getStageNumber());
				while (groupIterator.hasNext()) {

					final ExecutionGroupVertex groupVertex = groupIterator.next();
					for (int i = 0; i < groupVertex.getCurrentNumberOfGroupMembers(); ++i) {

						final ExecutionVertex vertex = groupVertex.getGroupMember(i);

						if (vertex.getExecutionState() == ExecutionState.SCHEDULED
							&& vertex.getAllocatedResource() != null) {
							// In local mode, we do not consider any topology, only the instance type
							if (vertex.getAllocatedResource().getInstanceType().equals(
								allocatedResource.getInstanceType())) {
								resourceToBeReplaced = vertex.getAllocatedResource();
								break;
							}
						}
					}

					if (resourceToBeReplaced != null) {
						break;
					}
				}

				// For some reason, we don't need this instance
				if (resourceToBeReplaced == null) {
					LOG.error("Instance " + allocatedResource.getInstance() + " is not required for job"
						+ eg.getJobID());
					try {
						getInstanceManager().releaseAllocatedResource(jobID, eg.getJobConfiguration(),
							allocatedResource);
					} catch (InstanceException e) {
						LOG.error(e);
					}
					return;
				}

				// Replace the selected instance in the entire graph with the new instance
				final Iterator<ExecutionVertex> it = new ExecutionGraphIterator(eg, true);
				while (it.hasNext()) {
					final ExecutionVertex vertex = it.next();
					if (vertex.getAllocatedResource().equals(resourceToBeReplaced)) {
						vertex.setAllocatedResource(allocatedResource);
						vertex.updateExecutionState(ExecutionState.ASSIGNED);
					}
				}
			}
		}

		// Deploy the assigned vertices
		deployAssignedVertices(eg);

	}

	/**
	 * Checks if the given {@link AllocatedResource} is still required for the
	 * execution of the given execution graph. If the resource is no longer
	 * assigned to a vertex that is either currently running or about to run
	 * the given resource is returned to the instance manager for deallocation.
	 * 
	 * @param executionGraph
	 *        the execution graph the provided resource has been used for so far
	 * @param allocatedResource
	 *        the allocated resource to check the assignment for
	 */
	public void checkAndReleaseAllocatedResource(ExecutionGraph executionGraph, AllocatedResource allocatedResource) {

		if (allocatedResource == null) {
			LOG.error("Resource to lock is null!");
			return;
		}

		if (allocatedResource.getInstance() instanceof DummyInstance) {
			LOG.debug("Available instance is of type DummyInstance!");
			return;
		}

		final List<ExecutionVertex> assignedVertices = executionGraph
				.getVerticesAssignedToResource(allocatedResource);
		if (assignedVertices.isEmpty()) {
			return;
		}

		boolean instanceCanBeReleased = true;
		final Iterator<ExecutionVertex> it = assignedVertices.iterator();
		while (it.hasNext()) {
			final ExecutionVertex vertex = it.next();
			final ExecutionState state = vertex.getExecutionState();

			if (state != ExecutionState.CREATED && state != ExecutionState.FINISHED
					&& state != ExecutionState.FAILED && state != ExecutionState.CANCELED) {

				instanceCanBeReleased = false;
				break;
			}
		}

		if (instanceCanBeReleased) {
			LOG.info("Releasing instance " + allocatedResource.getInstance());
			try {
				getInstanceManager().releaseAllocatedResource(executionGraph.getJobID(), executionGraph
						.getJobConfiguration(), allocatedResource);
			} catch (InstanceException e) {
				LOG.error(StringUtils.stringifyException(e));
			}
		}
	}

	DeploymentManager getDeploymentManager() {
		return this.deploymentManager;
	}

	protected void replayCheckpointsFromPreviousStage(final ExecutionGraph executionGraph) {

		final int currentStageIndex = executionGraph.getIndexOfCurrentExecutionStage();
		final ExecutionStage previousStage = executionGraph.getStage(currentStageIndex - 1);

		final Map<AbstractInstance, List<ExecutionVertexID>> checkpointsToReplay = new HashMap<AbstractInstance, List<ExecutionVertexID>>();

		for (int i = 0; i < previousStage.getNumberOfOutputExecutionVertices(); ++i) {

			final ExecutionVertex vertex = previousStage.getOutputExecutionVertex(i);
			final AbstractInstance instance = vertex.getAllocatedResource().getInstance();

			List<ExecutionVertexID> vertexIDs = checkpointsToReplay.get(instance);
			if (vertexIDs == null) {
				vertexIDs = new SerializableArrayList<ExecutionVertexID>();
				checkpointsToReplay.put(instance, vertexIDs);
			}

			vertexIDs.add(vertex.getID());
		}

		final Iterator<Map.Entry<AbstractInstance, List<ExecutionVertexID>>> it = checkpointsToReplay.entrySet()
				.iterator();
		while (it.hasNext()) {
			final Map.Entry<AbstractInstance, List<ExecutionVertexID>> entry = it.next();
			this.deploymentManager.replayCheckpoints(executionGraph.getJobID(), entry.getKey(), entry.getValue());
		}
	}

	/**
	 * {@inheritDoc}
	 */
	@Override
	public void allocatedResourcesDied(final JobID jobID, final List<AllocatedResource> allocatedResource) {
		
		//TODO: Don't forget to synchronize on stage here
	}
}<|MERGE_RESOLUTION|>--- conflicted
+++ resolved
@@ -160,17 +160,10 @@
 	protected void requestInstances(final ExecutionStage executionStage) throws InstanceException {
 
 		final ExecutionGraph executionGraph = executionStage.getExecutionGraph();
-<<<<<<< HEAD
-
-		synchronized (executionGraph) {
-
-			final InstanceRequestMap instanceRequestMap = new InstanceRequestMap();
-=======
 		final InstanceRequestMap instanceRequestMap = new InstanceRequestMap();
 
 		synchronized (executionStage) {
 
->>>>>>> fe5d171f
 			executionStage.collectRequiredInstanceTypes(instanceRequestMap, ExecutionState.CREATED);
 
 			final Iterator<Map.Entry<InstanceType, Integer>> it = instanceRequestMap.getMinimumIterator();
@@ -184,34 +177,6 @@
 			if (instanceRequestMap.isEmpty()) {
 				return;
 			}
-<<<<<<< HEAD
-
-			this.instanceManager.requestInstance(executionGraph.getJobID(), executionGraph.getJobConfiguration(),
-				instanceRequestMap, null);
-
-			// Switch vertex state to assigning
-			final ExecutionGraphIterator it2 = new ExecutionGraphIterator(executionGraph, executionGraph
-				.getIndexOfCurrentExecutionStage(), true, true);
-			while (it2.hasNext()) {
-
-				final ExecutionVertex vertex = it2.next();
-				if (vertex.getExecutionState() == ExecutionState.CREATED) {
-					vertex.updateExecutionState(ExecutionState.SCHEDULED);
-				}
-			}
-		}
-	}
-
-	void findVerticesToBeDeployed(final ExecutionVertex vertex,
-			final Map<AbstractInstance, List<ExecutionVertex>> verticesToBeDeployed) {
-
-		final ExecutionGraph executionGraph = vertex.getExecutionGraph();
-
-		synchronized (executionGraph) {
-
-			if (vertex.getExecutionState() == ExecutionState.ASSIGNED) {
-				final AbstractInstance instance = vertex.getAllocatedResource().getInstance();
-=======
 
 			this.instanceManager.requestInstance(executionGraph.getJobID(), executionGraph.getJobConfiguration(),
 				instanceRequestMap, null);
@@ -294,7 +259,6 @@
 
 		final Map<AbstractInstance, List<ExecutionVertex>> verticesToBeDeployed = new HashMap<AbstractInstance, List<ExecutionVertex>>();
 		final ExecutionStage executionStage = executionGraph.getCurrentExecutionStage();
->>>>>>> fe5d171f
 
 		for (int i = 0; i < executionStage.getNumberOfStageMembers(); ++i) {
 
@@ -303,95 +267,22 @@
 				continue;
 			}
 
-<<<<<<< HEAD
-				vertex.updateExecutionState(ExecutionState.READY);
-				verticesForInstance.add(vertex);
-			}
-
-			final Environment env = vertex.getEnvironment();
-			final int numberOfOutputGates = env.getNumberOfOutputGates();
-			for (int i = 0; i < numberOfOutputGates; ++i) {
-
-				final OutputGate<? extends Record> outputGate = env.getOutputGate(i);
-				boolean deployTarget;
-
-				switch (outputGate.getChannelType()) {
-				case FILE:
-					deployTarget = false;
-					break;
-				case NETWORK:
-					deployTarget = !this.allowTaskMerging;
-					break;
-				case INMEMORY:
-					deployTarget = true;
-					break;
-				default:
-					throw new IllegalStateException("Unknown channel type");
-				}
-
-				if (deployTarget) {
-
-					final int numberOfOutputChannels = outputGate.getNumberOfOutputChannels();
-					for (int j = 0; j < numberOfOutputChannels; ++j) {
-						final AbstractOutputChannel<? extends Record> outputChannel = outputGate.getOutputChannel(j);
-						final ExecutionVertex connectedVertex = vertex.getExecutionGraph().getVertexByChannelID(
-							outputChannel.getConnectedChannelID());
-						findVerticesToBeDeployed(connectedVertex, verticesToBeDeployed);
-					}
-				}
-=======
 			for (int j = 0; j < startVertex.getCurrentNumberOfGroupMembers(); ++j) {
 				final ExecutionVertex vertex = startVertex.getGroupMember(j);
 				findVerticesToBeDeployed(vertex, verticesToBeDeployed);
->>>>>>> fe5d171f
-			}
-		}
-	}
-
-	/**
-	 * Collects all execution vertices with the state ASSIGNED from the current execution stage and deploys them on the
-	 * assigned {@link AllocatedResource} objects.
-	 * 
-	 * @param executionGraph
-	 *        the execution graph to collect the vertices from
-	 */
-	public void deployAssignedVertices(final ExecutionGraph executionGraph) {
-
-		final Map<AbstractInstance, List<ExecutionVertex>> verticesToBeDeployed = new HashMap<AbstractInstance, List<ExecutionVertex>>();
-		final ExecutionStage executionStage = executionGraph.getCurrentExecutionStage();
-
-<<<<<<< HEAD
-		synchronized (executionGraph) {
-=======
+			}
+		}
+
+		if (!verticesToBeDeployed.isEmpty()) {
+
 			final Iterator<Map.Entry<AbstractInstance, List<ExecutionVertex>>> it2 = verticesToBeDeployed
 				.entrySet()
 				.iterator();
->>>>>>> fe5d171f
-
-			for (int i = 0; i < executionStage.getNumberOfStageMembers(); ++i) {
-
-				final ExecutionGroupVertex startVertex = executionStage.getStageMember(i);
-				if (!startVertex.isInputVertex()) {
-					continue;
-				}
-
-				for (int j = 0; j < startVertex.getCurrentNumberOfGroupMembers(); ++j) {
-					final ExecutionVertex vertex = startVertex.getGroupMember(j);
-					findVerticesToBeDeployed(vertex, verticesToBeDeployed);
-				}
-			}
-
-			if (!verticesToBeDeployed.isEmpty()) {
-
-				final Iterator<Map.Entry<AbstractInstance, List<ExecutionVertex>>> it2 = verticesToBeDeployed
-					.entrySet()
-					.iterator();
-
-				while (it2.hasNext()) {
-
-					final Map.Entry<AbstractInstance, List<ExecutionVertex>> entry = it2.next();
-					this.deploymentManager.deploy(executionGraph.getJobID(), entry.getKey(), entry.getValue());
-				}
+
+			while (it2.hasNext()) {
+
+				final Map.Entry<AbstractInstance, List<ExecutionVertex>> entry = it2.next();
+				this.deploymentManager.deploy(executionGraph.getJobID(), entry.getKey(), entry.getValue());
 			}
 		}
 	}
@@ -431,16 +322,16 @@
 			return;
 		}
 
-		synchronized (eg) {
-
-			final int indexOfCurrentStage = eg.getIndexOfCurrentExecutionStage();
+		final ExecutionStage stage = eg.getCurrentExecutionStage();
+
+		synchronized (stage) {
 
 			for (final AllocatedResource allocatedResource : allocatedResources) {
 
 				AllocatedResource resourceToBeReplaced = null;
 				// Important: only look for instances to be replaced in the current stage
 				final Iterator<ExecutionGroupVertex> groupIterator = new ExecutionGroupVertexIterator(eg, true,
-					indexOfCurrentStage);
+					stage.getStageNumber());
 				while (groupIterator.hasNext()) {
 
 					final ExecutionGroupVertex groupVertex = groupIterator.next();
@@ -487,196 +378,6 @@
 					}
 				}
 			}
-
-			// Deploy the assigned vertices
-			deployAssignedVertices(eg);
-		}
-	}
-
-	/**
-	 * Checks if the given {@link AllocatedResource} is still required for the
-	 * execution of the given execution graph. If the resource is no longer
-	 * assigned to a vertex that is either currently running or about to run
-	 * the given resource is returned to the instance manager for deallocation.
-	 * 
-	 * @param executionGraph
-	 *        the execution graph the provided resource has been used for so far
-	 * @param allocatedResource
-	 *        the allocated resource to check the assignment for
-	 */
-	public void checkAndReleaseAllocatedResource(ExecutionGraph executionGraph, AllocatedResource allocatedResource) {
-
-		if (allocatedResource == null) {
-			LOG.error("Resource to lock is null!");
-			return;
-		}
-
-		if (allocatedResource.getInstance() instanceof DummyInstance) {
-			LOG.debug("Available instance is of type DummyInstance!");
-			return;
-		}
-
-		synchronized (executionGraph) {
-
-			final List<ExecutionVertex> assignedVertices = executionGraph
-				.getVerticesAssignedToResource(allocatedResource);
-			if (assignedVertices.isEmpty()) {
-				return;
-			}
-
-			boolean instanceCanBeReleased = true;
-			final Iterator<ExecutionVertex> it = assignedVertices.iterator();
-			while (it.hasNext()) {
-				final ExecutionVertex vertex = it.next();
-				final ExecutionState state = vertex.getExecutionState();
-
-				if (state != ExecutionState.CREATED && state != ExecutionState.FINISHED
-					&& state != ExecutionState.FAILED && state != ExecutionState.CANCELED) {
-
-					instanceCanBeReleased = false;
-					break;
-				}
-			}
-
-			if (instanceCanBeReleased) {
-				LOG.info("Releasing instance " + allocatedResource.getInstance());
-				try {
-					getInstanceManager().releaseAllocatedResource(executionGraph.getJobID(), executionGraph
-						.getJobConfiguration(), allocatedResource);
-				} catch (InstanceException e) {
-					LOG.error(StringUtils.stringifyException(e));
-				}
-			}
-		}
-	}
-
-	DeploymentManager getDeploymentManager() {
-		return this.deploymentManager;
-	}
-
-	protected void replayCheckpointsFromPreviousStage(final ExecutionGraph executionGraph) {
-
-		final int currentStageIndex = executionGraph.getIndexOfCurrentExecutionStage();
-		final ExecutionStage previousStage = executionGraph.getStage(currentStageIndex - 1);
-
-		synchronized (executionGraph) {
-
-			final Map<AbstractInstance, List<ExecutionVertexID>> checkpointsToReplay = new HashMap<AbstractInstance, List<ExecutionVertexID>>();
-
-			for (int i = 0; i < previousStage.getNumberOfOutputExecutionVertices(); ++i) {
-
-				final ExecutionVertex vertex = previousStage.getOutputExecutionVertex(i);
-				final AbstractInstance instance = vertex.getAllocatedResource().getInstance();
-
-				List<ExecutionVertexID> vertexIDs = checkpointsToReplay.get(instance);
-				if (vertexIDs == null) {
-					vertexIDs = new SerializableArrayList<ExecutionVertexID>();
-					checkpointsToReplay.put(instance, vertexIDs);
-				}
-
-				vertexIDs.add(vertex.getID());
-			}
-
-			final Iterator<Map.Entry<AbstractInstance, List<ExecutionVertexID>>> it = checkpointsToReplay.entrySet()
-				.iterator();
-			while (it.hasNext()) {
-				final Map.Entry<AbstractInstance, List<ExecutionVertexID>> entry = it.next();
-				this.deploymentManager.replayCheckpoints(executionGraph.getJobID(), entry.getKey(), entry.getValue());
-			}
-		}
-	}
-
-	/**
-	 * {@inheritDoc}
-	 */
-	@Override
-	public void resourcesAllocated(final JobID jobID, final List<AllocatedResource> allocatedResources) {
-
-		if (allocatedResources == null) {
-			LOG.error("Resource to lock is null!");
-			return;
-		}
-
-		for (final AllocatedResource allocatedResource : allocatedResources) {
-			if (allocatedResource.getInstance() instanceof DummyInstance) {
-				LOG.debug("Available instance is of type DummyInstance!");
-				return;
-			}
-		}
-
-		final ExecutionGraph eg = getExecutionGraphByID(jobID);
-
-		if (eg == null) {
-			/*
-			 * The job have have been canceled in the meantime, in this case
-			 * we release the instance immediately.
-			 */
-			try {
-				for (final AllocatedResource allocatedResource : allocatedResources) {
-					getInstanceManager().releaseAllocatedResource(jobID, null, allocatedResource);
-				}
-			} catch (InstanceException e) {
-				LOG.error(e);
-			}
-			return;
-		}
-
-		final ExecutionStage stage = eg.getCurrentExecutionStage();
-
-		synchronized (stage) {
-
-			for (final AllocatedResource allocatedResource : allocatedResources) {
-
-				AllocatedResource resourceToBeReplaced = null;
-				// Important: only look for instances to be replaced in the current stage
-				final Iterator<ExecutionGroupVertex> groupIterator = new ExecutionGroupVertexIterator(eg, true,
-					stage.getStageNumber());
-				while (groupIterator.hasNext()) {
-
-					final ExecutionGroupVertex groupVertex = groupIterator.next();
-					for (int i = 0; i < groupVertex.getCurrentNumberOfGroupMembers(); ++i) {
-
-						final ExecutionVertex vertex = groupVertex.getGroupMember(i);
-
-						if (vertex.getExecutionState() == ExecutionState.SCHEDULED
-							&& vertex.getAllocatedResource() != null) {
-							// In local mode, we do not consider any topology, only the instance type
-							if (vertex.getAllocatedResource().getInstanceType().equals(
-								allocatedResource.getInstanceType())) {
-								resourceToBeReplaced = vertex.getAllocatedResource();
-								break;
-							}
-						}
-					}
-
-					if (resourceToBeReplaced != null) {
-						break;
-					}
-				}
-
-				// For some reason, we don't need this instance
-				if (resourceToBeReplaced == null) {
-					LOG.error("Instance " + allocatedResource.getInstance() + " is not required for job"
-						+ eg.getJobID());
-					try {
-						getInstanceManager().releaseAllocatedResource(jobID, eg.getJobConfiguration(),
-							allocatedResource);
-					} catch (InstanceException e) {
-						LOG.error(e);
-					}
-					return;
-				}
-
-				// Replace the selected instance in the entire graph with the new instance
-				final Iterator<ExecutionVertex> it = new ExecutionGraphIterator(eg, true);
-				while (it.hasNext()) {
-					final ExecutionVertex vertex = it.next();
-					if (vertex.getAllocatedResource().equals(resourceToBeReplaced)) {
-						vertex.setAllocatedResource(allocatedResource);
-						vertex.updateExecutionState(ExecutionState.ASSIGNED);
-					}
-				}
-			}
 		}
 
 		// Deploy the assigned vertices
