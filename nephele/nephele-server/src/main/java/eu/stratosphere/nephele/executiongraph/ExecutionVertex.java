/***********************************************************************************************************************
 *
 * Copyright (C) 2010 by the Stratosphere project (http://stratosphere.eu)
 *
 * Licensed under the Apache License, Version 2.0 (the "License"); you may not use this file except in compliance with
 * the License. You may obtain a copy of the License at
 *
 *     http://www.apache.org/licenses/LICENSE-2.0
 *
 * Unless required by applicable law or agreed to in writing, software distributed under the License is distributed on
 * an "AS IS" BASIS, WITHOUT WARRANTIES OR CONDITIONS OF ANY KIND, either express or implied. See the License for the
 * specific language governing permissions and limitations under the License.
 *
 **********************************************************************************************************************/

package eu.stratosphere.nephele.executiongraph;

import java.io.IOException;
import java.util.Iterator;
import java.util.concurrent.CopyOnWriteArrayList;
import java.util.concurrent.atomic.AtomicReference;

import org.apache.commons.logging.Log;
import org.apache.commons.logging.LogFactory;
import org.apache.hadoop.util.StringUtils;

import eu.stratosphere.nephele.execution.Environment;
import eu.stratosphere.nephele.execution.ExecutionListener;
import eu.stratosphere.nephele.execution.ExecutionState;
import eu.stratosphere.nephele.execution.ExecutionStateTransition;
import eu.stratosphere.nephele.execution.ResourceUtilizationSnapshot;
import eu.stratosphere.nephele.instance.AllocatedResource;
import eu.stratosphere.nephele.instance.AllocationID;
import eu.stratosphere.nephele.io.InputGate;
import eu.stratosphere.nephele.io.OutputGate;
import eu.stratosphere.nephele.io.channels.AbstractInputChannel;
import eu.stratosphere.nephele.io.channels.AbstractOutputChannel;
import eu.stratosphere.nephele.io.channels.ChannelID;
import eu.stratosphere.nephele.io.channels.ChannelType;
import eu.stratosphere.nephele.jobgraph.JobID;
import eu.stratosphere.nephele.taskmanager.AbstractTaskResult;
import eu.stratosphere.nephele.taskmanager.TaskCancelResult;
import eu.stratosphere.nephele.taskmanager.TaskSubmissionResult;
import eu.stratosphere.nephele.template.AbstractInvokable;
import eu.stratosphere.nephele.types.Record;
<<<<<<< HEAD
=======
import eu.stratosphere.nephele.util.AtomicEnum;
>>>>>>> fe5d171f
import eu.stratosphere.nephele.util.SerializableHashSet;

/**
 * An execution vertex represents an instance of a task in a Nephele job. An execution vertex
 * is initially created from a job vertex and always belongs to exactly one group vertex.
 * It is possible to duplicate execution vertices in order to distribute a task to several different
 * task managers and process the task in parallel.
 * <p>
<<<<<<< HEAD
 * This class is not thread-safe.
=======
 * This class is thread-safe.
>>>>>>> fe5d171f
 * 
 * @author warneke
 */
public final class ExecutionVertex {

	/**
	 * The log object used for debugging.
	 */
	private static final Log LOG = LogFactory.getLog(ExecutionVertex.class);

	/**
	 * The class of the task to be executed by this vertex.
	 */
	private final Class<? extends AbstractInvokable> invokableClass;

	/**
	 * The ID of the vertex.
	 */
	private final ExecutionVertexID vertexID;

	/**
	 * The environment created to execute the vertex's task.
	 */
	private final Environment environment;

	/**
	 * The group vertex this vertex belongs to.
	 */
	private final ExecutionGroupVertex groupVertex;

	/**
	 * The execution graph is vertex belongs to.
	 */
	private final ExecutionGraph executionGraph;

	/**
	 * The allocated resources assigned to this vertex.
	 */
	private volatile AllocatedResource allocatedResource = null;

	/**
	 * The allocation ID identifying the allocated resources used by this vertex
	 * within the instance.
	 */
	private volatile AllocationID allocationID = null;

	/**
	 * A list of {@link VertexAssignmentListener} objects to be notified about changes in the instance assignment.
	 */
	private final CopyOnWriteArrayList<VertexAssignmentListener> vertexAssignmentListeners = new CopyOnWriteArrayList<VertexAssignmentListener>();

	/**
	 * A list of {@link CheckpointStateListener} objects to be notified about state changes of the vertex's
	 * checkpoint.
	 */
	private final CopyOnWriteArrayList<CheckpointStateListener> checkpointStateListeners = new CopyOnWriteArrayList<CheckpointStateListener>();

	/**
	 * A list of {@link ExecutionListener} objects to be notified about state changes of the vertex's
	 * checkpoint.
	 */
	private final CopyOnWriteArrayList<ExecutionListener> executionListeners = new CopyOnWriteArrayList<ExecutionListener>();

	/**
	 * The current execution state of the task represented by this vertex
	 */
	private final AtomicEnum<ExecutionState> executionState = new AtomicEnum<ExecutionState>(ExecutionState.CREATED);

	/**
	 * The current checkpoint state of this vertex.
	 */
	private final AtomicEnum<CheckpointState> checkpointState = new AtomicEnum<CheckpointState>(CheckpointState.NONE);

	/**
	 * The execution pipeline this vertex is part of.
	 */
	private final AtomicReference<ExecutionPipeline> executionPipeline = new AtomicReference<ExecutionPipeline>(null);

	/**
	 * A list of {@link CheckpointStateListener} objects to be notified about state changes of the vertex's
	 * checkpoint.
	 */
	private List<CheckpointStateListener> checkpointStateListeners = new ArrayList<CheckpointStateListener>();

	/**
	 * A list of {@link ExecutionListener} objects to be notified about state changes of the vertex's
	 * checkpoint.
	 */
	private List<ExecutionListener> executionListeners = new ArrayList<ExecutionListener>();

	/**
	 * The current execution state of the task represented by this vertex
	 */
	private ExecutionState executionState = ExecutionState.CREATED;

	/**
	 * The current checkpoint state of this vertex.
	 */
	private CheckpointState checkpointState = CheckpointState.NONE;

	/**
	 * Create a new execution vertex and instantiates its environment.
	 * 
	 * @param jobID
	 *        the ID of the job this execution vertex is created from
	 * @param invokableClass
	 *        the task that is assigned to this execution vertex
	 * @param executionGraph
	 *        the execution graph the new vertex belongs to
	 * @param groupVertex
	 *        the group vertex the new vertex belongs to
	 * @throws Exception
	 *         any exception that might be thrown by the user code during instantiation and registration of input and
	 *         output channels
	 */
	public ExecutionVertex(final JobID jobID, final Class<? extends AbstractInvokable> invokableClass,
			final ExecutionGraph executionGraph, final ExecutionGroupVertex groupVertex) throws Exception {
<<<<<<< HEAD
		this(new ExecutionVertexID(), invokableClass, executionGraph, groupVertex);
=======
		this(new ExecutionVertexID(), invokableClass, executionGraph, groupVertex, new Environment(jobID,
			groupVertex.getName(), invokableClass, groupVertex.getConfiguration()));
>>>>>>> fe5d171f

		this.groupVertex.addInitialSubtask(this);

		if (invokableClass == null) {
			LOG.error("Vertex " + groupVertex.getName() + " does not specify a task");
		}

		// Register the vertex itself as a listener for state changes
		registerExecutionListener(this.executionGraph);
		this.environment.instantiateInvokable();
	}

	/**
	 * Private constructor used to duplicate execution vertices.
	 * 
	 * @param vertexID
	 *        the ID of the new execution vertex.
	 * @param invokableClass
	 *        the task that is assigned to this execution vertex
	 * @param executionGraph
	 *        the execution graph the new vertex belongs to
	 * @param groupVertex
	 *        the group vertex the new vertex belongs to
	 * @param environment
	 *        the environment for the newly created vertex
	 */
	private ExecutionVertex(final ExecutionVertexID vertexID, final Class<? extends AbstractInvokable> invokableClass,
<<<<<<< HEAD
			final ExecutionGraph executionGraph, final ExecutionGroupVertex groupVertex) {
=======
			final ExecutionGraph executionGraph, final ExecutionGroupVertex groupVertex, final Environment environment) {
>>>>>>> fe5d171f
		this.vertexID = vertexID;
		this.invokableClass = invokableClass;
		this.executionGraph = executionGraph;
		this.groupVertex = groupVertex;
		this.environment = environment;

		// Register the vertex itself as a listener for state changes
		registerExecutionListener(this.executionGraph);

		// Register the vertex itself as a listener for state changes
		registerExecutionListener(this.executionGraph);

		// Duplication of environment is done in method duplicateVertex
	}

	/**
	 * Returns the environment of this execution vertex.
	 * 
	 * @return the environment of this execution vertex
	 */
	public Environment getEnvironment() {
		return this.environment;
	}

	/**
	 * Returns the group vertex this execution vertex belongs to.
	 * 
	 * @return the group vertex this execution vertex belongs to
	 */
	public ExecutionGroupVertex getGroupVertex() {
		return this.groupVertex;
	}

	/**
	 * Returns the name of the execution vertex.
	 * 
	 * @return the name of the execution vertex
	 */
	public String getName() {
		return this.groupVertex.getName();
	}

	/**
	 * Returns a duplicate of this execution vertex.
	 * 
	 * @param preserveVertexID
	 *        <code>true</code> to copy the vertex's ID to the duplicated vertex, <code>false</code> to create a new ID
	 * @return a duplicate of this execution vertex
	 * @throws Exception
	 *         any exception that might be thrown by the user code during instantiation and registration of input and
	 *         output channels
	 */
	public ExecutionVertex duplicateVertex(final boolean preserveVertexID) throws Exception {

		ExecutionVertexID newVertexID;
		if (preserveVertexID) {
			newVertexID = this.vertexID;
		} else {
			newVertexID = new ExecutionVertexID();
		}

		final Environment duplicatedEnvironment = this.environment.duplicateEnvironment();

<<<<<<< HEAD
		duplicatedVertex.environment = this.environment.duplicateEnvironment();

		// TODO set new profiling record with new vertex id
		duplicatedVertex.allocatedResource = this.allocatedResource;
=======
		final ExecutionVertex duplicatedVertex = new ExecutionVertex(newVertexID, this.invokableClass,
			this.executionGraph, this.groupVertex, duplicatedEnvironment);

		// TODO set new profiling record with new vertex id
		duplicatedVertex.setAllocatedResource(this.allocatedResource);
>>>>>>> fe5d171f

		return duplicatedVertex;
	}

	/**
	 * Returns a duplicate of this execution vertex. The duplicated vertex receives
	 * a new vertex ID.
	 * 
	 * @return a duplicate of this execution vertex.
	 * @throws Exception
	 *         any exception that might be thrown by the user code during instantiation and registration of input and
	 *         output channels
	 */
	public ExecutionVertex splitVertex() throws Exception {

		return duplicateVertex(false);
	}

	/**
	 * Returns this execution vertex's current execution status.
	 * 
	 * @return this execution vertex's current execution status
	 */
	public ExecutionState getExecutionState() {
<<<<<<< HEAD
		return this.executionState;
=======
		return this.executionState.get();
>>>>>>> fe5d171f
	}

	/**
	 * Updates the vertex's current execution state.
	 * 
	 * @param newExecutionState
	 *        the new execution state
	 */
	public void updateExecutionState(final ExecutionState newExecutionState) {
		updateExecutionState(newExecutionState, null);
	}

	/**
	 * Updates the vertex's current execution state.
	 * 
	 * @param newExecutionState
	 *        the new execution state
	 * @param optionalMessage
	 *        an optional message related to the state change
	 */
	public void updateExecutionState(final ExecutionState newExecutionState, final String optionalMessage) {

		if (newExecutionState == null) {
			throw new IllegalArgumentException("Argument newExecutionState must not be null");
		}

<<<<<<< HEAD
		if (this.executionState == newExecutionState) {
			return;
		}

		// Check the transition
		ExecutionStateTransition.checkTransition(getName(), this.executionState, newExecutionState);

		// Save the new execution state
		this.executionState = newExecutionState;
=======
		// Check the transition
		ExecutionStateTransition.checkTransition(getName(), this.executionState.get(), newExecutionState);

		// Check and save the new execution state
		if (this.executionState.getAndSet(newExecutionState) == newExecutionState) {
			return;
		}

		// Notify the listener objects
		final Iterator<ExecutionListener> it = this.executionListeners.iterator();
		while (it.hasNext()) {
			it.next().executionStateChanged(this.executionGraph.getJobID(), this.vertexID, newExecutionState,
				optionalMessage);
		}
	}

	public boolean compareAndUpdateExecutionState(final ExecutionState expected, final ExecutionState update) {

		if (update == null) {
			throw new IllegalArgumentException("Argument update must not be null");
		}

		// Check the transition
		ExecutionStateTransition.checkTransition(getName(), this.executionState.get(), update);

		if (!this.executionState.compareAndSet(expected, update)) {
			return false;
		}
>>>>>>> fe5d171f

		// Notify the listener objects
		final Iterator<ExecutionListener> it = this.executionListeners.iterator();
		while (it.hasNext()) {
<<<<<<< HEAD
			it.next().executionStateChanged(this.executionGraph.getJobID(), this.vertexID, newExecutionState,
				optionalMessage);
		}
=======
			it.next().executionStateChanged(this.executionGraph.getJobID(), this.vertexID, update,
				null);
		}

		return true;
>>>>>>> fe5d171f
	}

	public void updateCheckpointState(final CheckpointState newCheckpointState) {

		if (newCheckpointState == null) {
			throw new IllegalArgumentException("Argument newCheckpointState must not be null");
		}

<<<<<<< HEAD
		if (this.checkpointState == newCheckpointState) {
			return;
		}

		this.checkpointState = newCheckpointState;

=======
		// Check and save the new checkpoint state
		if (this.checkpointState.getAndSet(newCheckpointState) == newCheckpointState) {
			return;
		}

>>>>>>> fe5d171f
		// Notify the listener objects
		final Iterator<CheckpointStateListener> it = this.checkpointStateListeners.iterator();
		while (it.hasNext()) {
			it.next().checkpointStateChanged(this.getExecutionGraph().getJobID(), this.vertexID, newCheckpointState);
		}
	}

	public void initialExecutionResourcesExhausted(
			final ResourceUtilizationSnapshot resourceUtilizationSnapshot) {

		// Notify the listener objects
		final Iterator<ExecutionListener> it = this.executionListeners.iterator();
		while (it.hasNext()) {
			it.next().initialExecutionResourcesExhausted(this.environment.getJobID(), this.vertexID,
				resourceUtilizationSnapshot);
		}
	}

	/**
	 * Assigns the execution vertex with an {@link AllocatedResource}.
	 * 
	 * @param allocatedResource
	 *        the resources which are supposed to be allocated to this vertex
	 */
	public void setAllocatedResource(final AllocatedResource allocatedResource) {

		if (allocatedResource == null) {
			throw new IllegalArgumentException("Argument allocatedResource must not be null");
		}

		this.allocatedResource = allocatedResource;

		// Notify all listener objects
		final Iterator<VertexAssignmentListener> it = this.vertexAssignmentListeners.iterator();
		while (it.hasNext()) {
			it.next().vertexAssignmentChanged(this.vertexID, allocatedResource);
		}
	}

	/**
	 * Returns the allocated resources assigned to this execution vertex.
	 * 
	 * @return the allocated resources assigned to this execution vertex
	 */
	public AllocatedResource getAllocatedResource() {
		return this.allocatedResource;
	}

	/**
	 * Returns the allocation ID which identifies the resources used
	 * by this vertex within the assigned instance.
	 * 
	 * @return the allocation ID which identifies the resources used
	 *         by this vertex within the assigned instance or <code>null</code> if the instance is still assigned to a
	 *         {@link eu.stratosphere.nephele.instance.DummyInstance}.
	 */
	public AllocationID getAllocationID() {
		return this.allocationID;
	}

	/**
	 * Returns the ID of this execution vertex.
	 * 
	 * @return the ID of this execution vertex
	 */
	public ExecutionVertexID getID() {
		return this.vertexID;
	}

	/**
	 * Returns the number of predecessors, i.e. the number of vertices
	 * which connect to this vertex.
	 * 
	 * @return the number of predecessors
	 */
	public int getNumberOfPredecessors() {

		int numberOfPredecessors = 0;

		for (int i = 0; i < this.environment.getNumberOfInputGates(); i++) {
			numberOfPredecessors += this.environment.getInputGate(i).getNumberOfInputChannels();
		}

		return numberOfPredecessors;
	}

	/**
	 * Returns the number of successors, i.e. the number of vertices
	 * this vertex is connected to.
	 * 
	 * @return the number of successors
	 */
	public int getNumberOfSuccessors() {

		int numberOfSuccessors = 0;

		for (int i = 0; i < this.environment.getNumberOfOutputGates(); i++) {
			numberOfSuccessors += this.environment.getOutputGate(i).getNumberOfOutputChannels();
		}

		return numberOfSuccessors;
	}

	public ExecutionVertex getPredecessor(int index) {

		if (index < 0) {
			throw new IllegalArgumentException("Argument index must be greather or equal to 0");
		}

		for (int i = 0; i < this.environment.getNumberOfInputGates(); i++) {

			final InputGate<? extends Record> inputGate = this.environment.getInputGate(i);

			if (index >= 0 && index < inputGate.getNumberOfInputChannels()) {

				final AbstractInputChannel<? extends Record> inputChannel = inputGate.getInputChannel(index);
				return this.executionGraph.getVertexByChannelID(inputChannel.getConnectedChannelID());
			}
			index -= inputGate.getNumberOfInputChannels();
		}

		return null;
	}

	public ExecutionVertex getSuccessor(int index) {

		if (index < 0) {
			throw new IllegalArgumentException("Argument index must be greather or equal to 0");
		}

		for (int i = 0; i < this.environment.getNumberOfOutputGates(); i++) {

			final OutputGate<? extends Record> outputGate = this.environment.getOutputGate(i);

			if (index >= 0 && index < outputGate.getNumberOfOutputChannels()) {

				final AbstractOutputChannel<? extends Record> outputChannel = outputGate.getOutputChannel(index);
				return this.executionGraph.getVertexByChannelID(outputChannel.getConnectedChannelID());
			}
			index -= outputGate.getNumberOfOutputChannels();
		}

		return null;

	}

	/**
	 * Checks if this vertex is an input vertex in its stage, i.e. has either no
	 * incoming connections or only incoming connections to group vertices in a lower stage.
	 * 
	 * @return <code>true</code> if this vertex is an input vertex, <code>false</code> otherwise
	 */
	public boolean isInputVertex() {

		return this.groupVertex.isInputVertex();
	}

	/**
	 * Checks if this vertex is an output vertex in its stage, i.e. has either no
	 * outgoing connections or only outgoing connections to group vertices in a higher stage.
	 * 
	 * @return <code>true</code> if this vertex is an output vertex, <code>false</code> otherwise
	 */
	public boolean isOutputVertex() {

		return this.groupVertex.isOutputVertex();
	}

	public SerializableHashSet<ChannelID> constructInitialActiveOutputChannelsSet() {

		final SerializableHashSet<ChannelID> activeOutputChannels = new SerializableHashSet<ChannelID>();

		synchronized (this) {

			final int numberOfOutputGates = this.environment.getNumberOfOutputGates();
			for (int i = 0; i < numberOfOutputGates; ++i) {

				final OutputGate<? extends Record> outputGate = this.environment.getOutputGate(i);
				final ChannelType channelType = outputGate.getChannelType();
				final int numberOfOutputChannels = outputGate.getNumberOfOutputChannels();
				for (int j = 0; j < numberOfOutputChannels; ++j) {
					final AbstractOutputChannel<? extends Record> outputChannel = outputGate.getOutputChannel(j);
					if (channelType == ChannelType.FILE) {
						activeOutputChannels.add(outputChannel.getID());
						continue;
					}
					if (channelType == ChannelType.INMEMORY) {
						activeOutputChannels.add(outputChannel.getID());
						continue;
					}
					if (channelType == ChannelType.NETWORK) {

						final ExecutionVertex connectedVertex = this.executionGraph.getVertexByChannelID(outputChannel
							.getConnectedChannelID());
						final ExecutionState state = connectedVertex.getExecutionState();
						if (state == ExecutionState.READY || state == ExecutionState.STARTING
							|| state == ExecutionState.RUNNING) {
							activeOutputChannels.add(outputChannel.getID());
						}
					}
				}
			}
		}

		return activeOutputChannels;
	}

	/**
	 * Deploys and starts the task represented by this vertex
	 * on the assigned instance.
	 * 
	 * @return the result of the task submission attempt
	 */
	public TaskSubmissionResult startTask() {

		if (this.allocatedResource == null) {
			final TaskSubmissionResult result = new TaskSubmissionResult(getID(),
				AbstractTaskResult.ReturnCode.ERROR);
			result.setDescription("Assigned instance of vertex " + this.toString() + " is null!");
			return result;
		}

		final SerializableHashSet<ChannelID> activeOutputChannels = constructInitialActiveOutputChannelsSet();

		try {
			return this.allocatedResource.getInstance().submitTask(this.vertexID,
				this.executionGraph.getJobConfiguration(), this.environment,
				activeOutputChannels);
		} catch (IOException e) {
			final TaskSubmissionResult result = new TaskSubmissionResult(getID(), AbstractTaskResult.ReturnCode.ERROR);
			result.setDescription(StringUtils.stringifyException(e));
			return result;
		}
	}

	/**
	 * Cancels and removes the task represented by this vertex
	 * from the instance it is currently running on. If the task
	 * is not currently running, its execution state is simply
	 * updated to <code>CANCELLED</code>.
	 * 
	 * @return the result of the task cancel attempt
	 */
	public TaskCancelResult cancelTask() {

<<<<<<< HEAD
=======
		final ExecutionState state = this.executionState.get();

>>>>>>> fe5d171f
		if (this.groupVertex.getStageNumber() != this.executionGraph.getIndexOfCurrentExecutionStage()) {
			// Set to canceled directly
			updateExecutionState(ExecutionState.CANCELED, null);
			return new TaskCancelResult(getID(), AbstractTaskResult.ReturnCode.SUCCESS);
		}

<<<<<<< HEAD
		if (this.executionState == ExecutionState.FINISHED || this.executionState == ExecutionState.FAILED) {
=======
		if (state == ExecutionState.FINISHED || state == ExecutionState.FAILED) {
>>>>>>> fe5d171f
			// Ignore this call
			return new TaskCancelResult(getID(), AbstractTaskResult.ReturnCode.SUCCESS);
		}

<<<<<<< HEAD
		if (this.executionState != ExecutionState.RUNNING && this.executionState != ExecutionState.STARTING
			&& this.executionState != ExecutionState.FINISHING) {
=======
		if (state != ExecutionState.RUNNING && state != ExecutionState.STARTING
			&& state != ExecutionState.FINISHING) {
>>>>>>> fe5d171f
			// Set to canceled directly
			updateExecutionState(ExecutionState.CANCELED, null);
			return new TaskCancelResult(getID(), AbstractTaskResult.ReturnCode.SUCCESS);
		}

		if (this.allocatedResource == null) {
			final TaskCancelResult result = new TaskCancelResult(getID(), AbstractTaskResult.ReturnCode.ERROR);
			result.setDescription("Assigned instance of vertex " + this.toString() + " is null!");
			return result;
		}

		try {
			return this.allocatedResource.getInstance().cancelTask(this.vertexID);
		} catch (IOException e) {
			final TaskCancelResult result = new TaskCancelResult(getID(), AbstractTaskResult.ReturnCode.ERROR);
			result.setDescription(StringUtils.stringifyException(e));
			return result;
		}
	}

	/**
	 * Returns the {@link ExecutionGraph} this vertex belongs to.
	 * 
	 * @return the {@link ExecutionGraph} this vertex belongs to
	 */
	public ExecutionGraph getExecutionGraph() {

		return this.executionGraph;
	}

	/**
	 * {@inheritDoc}
	 */
	@Override
	public String toString() {

		return getName() + " (" + (this.environment.getIndexInSubtaskGroup() + 1) + "/"
			+ (this.environment.getCurrentNumberOfSubtasks()) + ")";
	}

	/**
	 * Returns the task represented by this vertex has
	 * a retry attempt left in case of an execution
	 * failure.
	 * 
	 * @return <code>true</code> if the task has a retry attempt left, <code>false</code> otherwise
	 */
	public boolean hasRetriesLeft() {
		// TODO: Implement me
		return false;
	}

	/**
	 * Registers the {@link VertexAssignmentListener} object for this vertex. This object
	 * will be notified about reassignments of this vertex to another instance.
	 * 
	 * @param vertexAssignmentListener
	 *        the object to be notified about reassignments of this vertex to another instance
	 */
	public void registerVertexAssignmentListener(final VertexAssignmentListener vertexAssignmentListener) {

		this.vertexAssignmentListeners.addIfAbsent(vertexAssignmentListener);
	}

	/**
	 * Unregisters the {@link VertexAssignmentListener} object for this vertex. This object
	 * will no longer be notified about reassignments of this vertex to another instance.
	 * 
	 * @param vertexAssignmentListener
	 *        the listener to be unregistered
	 */
	public void unregisterVertexAssignmentListener(final VertexAssignmentListener vertexAssignmentListener) {

		this.vertexAssignmentListeners.remove(vertexAssignmentListener);
	}

	/**
	 * Registers the {@link CheckpointStateListener} object for this vertex. This object
	 * will be notified about state changes regarding the vertex's checkpoint.
	 * 
	 * @param checkpointStateListener
	 *        the object to be notified about checkpoint state changes
	 */
	public void registerCheckpointStateListener(final CheckpointStateListener checkpointStateListener) {

<<<<<<< HEAD
		if (!this.checkpointStateListeners.contains(checkpointStateListener)) {
			this.checkpointStateListeners.add(checkpointStateListener);
		}
=======
		this.checkpointStateListeners.addIfAbsent(checkpointStateListener);
>>>>>>> fe5d171f
	}

	/**
	 * Unregisters the {@link CheckpointStateListener} object for this vertex. This object
	 * will no longer be notified about state changes regarding the vertex's checkpoint.
	 * 
	 * @param checkpointStateListener
	 *        the listener to be unregistered
	 */
	public void unregisterCheckpointStateListener(final CheckpointStateListener checkpointStateListener) {

		this.checkpointStateListeners.remove(checkpointStateListener);
	}

	/**
	 * Registers the {@link ExecutionListener} object for this vertex. This object
	 * will be notified about particular events during the vertex's lifetime.
	 * 
	 * @param executionListener
	 *        the object to be notified about particular events during the vertex's lifetime
	 */
	public void registerExecutionListener(final ExecutionListener executionListener) {

<<<<<<< HEAD
		if (!this.executionListeners.contains(executionListener)) {
			this.executionListeners.add(executionListener);
		}
=======
		this.executionListeners.addIfAbsent(executionListener);
>>>>>>> fe5d171f
	}

	/**
	 * Unregisters the {@link ExecutionListener} object for this vertex. This object
	 * will no longer be notified about particular events during the vertex's lifetime.
	 * 
	 * @param checkpointStateChangeListener
	 *        the object to be unregistered
	 */
	public void unregisterExecutionListener(final ExecutionListener executionListener) {

		this.executionListeners.remove(executionListener);
	}

	/**
	 * Returns the current state of this vertex's checkpoint.
	 * 
	 * @return the current state of this vertex's checkpoint
	 */
	public CheckpointState getCheckpointState() {

<<<<<<< HEAD
		return this.checkpointState;
=======
		return this.checkpointState.get();
	}

	/**
	 * Sets the {@link ExecutionPipeline} this vertex shall be part of.
	 * 
	 * @param executionPipeline
	 *        the execution pipeline this vertex shall be part of
	 */
	void setExecutionPipeline(final ExecutionPipeline executionPipeline) {

		final ExecutionPipeline oldPipeline = this.executionPipeline.getAndSet(executionPipeline);
		if (oldPipeline != null) {
			oldPipeline.removeFromPipeline(this);
		}

		executionPipeline.addToPipeline(this);
	}

	/**
	 * Returns the {@link ExecutionPipeline} this vertex is part of.
	 * 
	 * @return the execution pipeline this vertex is part of
	 */
	public ExecutionPipeline getExecutionPipeline() {

		return this.executionPipeline.get();
>>>>>>> fe5d171f
	}
}<|MERGE_RESOLUTION|>--- conflicted
+++ resolved
@@ -43,10 +43,7 @@
 import eu.stratosphere.nephele.taskmanager.TaskSubmissionResult;
 import eu.stratosphere.nephele.template.AbstractInvokable;
 import eu.stratosphere.nephele.types.Record;
-<<<<<<< HEAD
-=======
 import eu.stratosphere.nephele.util.AtomicEnum;
->>>>>>> fe5d171f
 import eu.stratosphere.nephele.util.SerializableHashSet;
 
 /**
@@ -55,11 +52,7 @@
  * It is possible to duplicate execution vertices in order to distribute a task to several different
  * task managers and process the task in parallel.
  * <p>
-<<<<<<< HEAD
- * This class is not thread-safe.
-=======
  * This class is thread-safe.
->>>>>>> fe5d171f
  * 
  * @author warneke
  */
@@ -137,28 +130,6 @@
 	 * The execution pipeline this vertex is part of.
 	 */
 	private final AtomicReference<ExecutionPipeline> executionPipeline = new AtomicReference<ExecutionPipeline>(null);
-
-	/**
-	 * A list of {@link CheckpointStateListener} objects to be notified about state changes of the vertex's
-	 * checkpoint.
-	 */
-	private List<CheckpointStateListener> checkpointStateListeners = new ArrayList<CheckpointStateListener>();
-
-	/**
-	 * A list of {@link ExecutionListener} objects to be notified about state changes of the vertex's
-	 * checkpoint.
-	 */
-	private List<ExecutionListener> executionListeners = new ArrayList<ExecutionListener>();
-
-	/**
-	 * The current execution state of the task represented by this vertex
-	 */
-	private ExecutionState executionState = ExecutionState.CREATED;
-
-	/**
-	 * The current checkpoint state of this vertex.
-	 */
-	private CheckpointState checkpointState = CheckpointState.NONE;
 
 	/**
 	 * Create a new execution vertex and instantiates its environment.
@@ -177,12 +148,8 @@
 	 */
 	public ExecutionVertex(final JobID jobID, final Class<? extends AbstractInvokable> invokableClass,
 			final ExecutionGraph executionGraph, final ExecutionGroupVertex groupVertex) throws Exception {
-<<<<<<< HEAD
-		this(new ExecutionVertexID(), invokableClass, executionGraph, groupVertex);
-=======
 		this(new ExecutionVertexID(), invokableClass, executionGraph, groupVertex, new Environment(jobID,
 			groupVertex.getName(), invokableClass, groupVertex.getConfiguration()));
->>>>>>> fe5d171f
 
 		this.groupVertex.addInitialSubtask(this);
 
@@ -210,19 +177,12 @@
 	 *        the environment for the newly created vertex
 	 */
 	private ExecutionVertex(final ExecutionVertexID vertexID, final Class<? extends AbstractInvokable> invokableClass,
-<<<<<<< HEAD
-			final ExecutionGraph executionGraph, final ExecutionGroupVertex groupVertex) {
-=======
 			final ExecutionGraph executionGraph, final ExecutionGroupVertex groupVertex, final Environment environment) {
->>>>>>> fe5d171f
 		this.vertexID = vertexID;
 		this.invokableClass = invokableClass;
 		this.executionGraph = executionGraph;
 		this.groupVertex = groupVertex;
 		this.environment = environment;
-
-		// Register the vertex itself as a listener for state changes
-		registerExecutionListener(this.executionGraph);
 
 		// Register the vertex itself as a listener for state changes
 		registerExecutionListener(this.executionGraph);
@@ -278,18 +238,11 @@
 
 		final Environment duplicatedEnvironment = this.environment.duplicateEnvironment();
 
-<<<<<<< HEAD
-		duplicatedVertex.environment = this.environment.duplicateEnvironment();
-
-		// TODO set new profiling record with new vertex id
-		duplicatedVertex.allocatedResource = this.allocatedResource;
-=======
 		final ExecutionVertex duplicatedVertex = new ExecutionVertex(newVertexID, this.invokableClass,
 			this.executionGraph, this.groupVertex, duplicatedEnvironment);
 
 		// TODO set new profiling record with new vertex id
 		duplicatedVertex.setAllocatedResource(this.allocatedResource);
->>>>>>> fe5d171f
 
 		return duplicatedVertex;
 	}
@@ -314,11 +267,7 @@
 	 * @return this execution vertex's current execution status
 	 */
 	public ExecutionState getExecutionState() {
-<<<<<<< HEAD
-		return this.executionState;
-=======
 		return this.executionState.get();
->>>>>>> fe5d171f
 	}
 
 	/**
@@ -345,17 +294,6 @@
 			throw new IllegalArgumentException("Argument newExecutionState must not be null");
 		}
 
-<<<<<<< HEAD
-		if (this.executionState == newExecutionState) {
-			return;
-		}
-
-		// Check the transition
-		ExecutionStateTransition.checkTransition(getName(), this.executionState, newExecutionState);
-
-		// Save the new execution state
-		this.executionState = newExecutionState;
-=======
 		// Check the transition
 		ExecutionStateTransition.checkTransition(getName(), this.executionState.get(), newExecutionState);
 
@@ -384,22 +322,15 @@
 		if (!this.executionState.compareAndSet(expected, update)) {
 			return false;
 		}
->>>>>>> fe5d171f
 
 		// Notify the listener objects
 		final Iterator<ExecutionListener> it = this.executionListeners.iterator();
 		while (it.hasNext()) {
-<<<<<<< HEAD
-			it.next().executionStateChanged(this.executionGraph.getJobID(), this.vertexID, newExecutionState,
-				optionalMessage);
-		}
-=======
 			it.next().executionStateChanged(this.executionGraph.getJobID(), this.vertexID, update,
 				null);
 		}
 
 		return true;
->>>>>>> fe5d171f
 	}
 
 	public void updateCheckpointState(final CheckpointState newCheckpointState) {
@@ -408,20 +339,11 @@
 			throw new IllegalArgumentException("Argument newCheckpointState must not be null");
 		}
 
-<<<<<<< HEAD
-		if (this.checkpointState == newCheckpointState) {
-			return;
-		}
-
-		this.checkpointState = newCheckpointState;
-
-=======
 		// Check and save the new checkpoint state
 		if (this.checkpointState.getAndSet(newCheckpointState) == newCheckpointState) {
 			return;
 		}
 
->>>>>>> fe5d171f
 		// Notify the listener objects
 		final Iterator<CheckpointStateListener> it = this.checkpointStateListeners.iterator();
 		while (it.hasNext()) {
@@ -667,33 +589,21 @@
 	 */
 	public TaskCancelResult cancelTask() {
 
-<<<<<<< HEAD
-=======
 		final ExecutionState state = this.executionState.get();
 
->>>>>>> fe5d171f
 		if (this.groupVertex.getStageNumber() != this.executionGraph.getIndexOfCurrentExecutionStage()) {
 			// Set to canceled directly
 			updateExecutionState(ExecutionState.CANCELED, null);
 			return new TaskCancelResult(getID(), AbstractTaskResult.ReturnCode.SUCCESS);
 		}
 
-<<<<<<< HEAD
-		if (this.executionState == ExecutionState.FINISHED || this.executionState == ExecutionState.FAILED) {
-=======
 		if (state == ExecutionState.FINISHED || state == ExecutionState.FAILED) {
->>>>>>> fe5d171f
 			// Ignore this call
 			return new TaskCancelResult(getID(), AbstractTaskResult.ReturnCode.SUCCESS);
 		}
 
-<<<<<<< HEAD
-		if (this.executionState != ExecutionState.RUNNING && this.executionState != ExecutionState.STARTING
-			&& this.executionState != ExecutionState.FINISHING) {
-=======
 		if (state != ExecutionState.RUNNING && state != ExecutionState.STARTING
 			&& state != ExecutionState.FINISHING) {
->>>>>>> fe5d171f
 			// Set to canceled directly
 			updateExecutionState(ExecutionState.CANCELED, null);
 			return new TaskCancelResult(getID(), AbstractTaskResult.ReturnCode.SUCCESS);
@@ -779,13 +689,7 @@
 	 */
 	public void registerCheckpointStateListener(final CheckpointStateListener checkpointStateListener) {
 
-<<<<<<< HEAD
-		if (!this.checkpointStateListeners.contains(checkpointStateListener)) {
-			this.checkpointStateListeners.add(checkpointStateListener);
-		}
-=======
 		this.checkpointStateListeners.addIfAbsent(checkpointStateListener);
->>>>>>> fe5d171f
 	}
 
 	/**
@@ -809,13 +713,7 @@
 	 */
 	public void registerExecutionListener(final ExecutionListener executionListener) {
 
-<<<<<<< HEAD
-		if (!this.executionListeners.contains(executionListener)) {
-			this.executionListeners.add(executionListener);
-		}
-=======
 		this.executionListeners.addIfAbsent(executionListener);
->>>>>>> fe5d171f
 	}
 
 	/**
@@ -837,9 +735,6 @@
 	 */
 	public CheckpointState getCheckpointState() {
 
-<<<<<<< HEAD
-		return this.checkpointState;
-=======
 		return this.checkpointState.get();
 	}
 
@@ -867,6 +762,5 @@
 	public ExecutionPipeline getExecutionPipeline() {
 
 		return this.executionPipeline.get();
->>>>>>> fe5d171f
 	}
 }