/***********************************************************************************************************************
 *
 * Copyright (C) 2010 by the Stratosphere project (http://stratosphere.eu)
 *
 * Licensed under the Apache License, Version 2.0 (the "License"); you may not use this file except in compliance with
 * the License. You may obtain a copy of the License at
 *
 *     http://www.apache.org/licenses/LICENSE-2.0
 *
 * Unless required by applicable law or agreed to in writing, software distributed under the License is distributed on
 * an "AS IS" BASIS, WITHOUT WARRANTIES OR CONDITIONS OF ANY KIND, either express or implied. See the License for the
 * specific language governing permissions and limitations under the License.
 *
 **********************************************************************************************************************/

package eu.stratosphere.nephele.executiongraph;

import java.util.ArrayList;
import java.util.HashMap;
import java.util.Iterator;
import java.util.LinkedHashSet;
import java.util.List;
import java.util.Map;
import java.util.Set;
import java.util.concurrent.ConcurrentHashMap;
import java.util.concurrent.ConcurrentMap;
import java.util.concurrent.CopyOnWriteArrayList;

import org.apache.commons.logging.Log;
import org.apache.commons.logging.LogFactory;

import eu.stratosphere.nephele.configuration.Configuration;
import eu.stratosphere.nephele.execution.ExecutionListener;
import eu.stratosphere.nephele.execution.ExecutionState;
import eu.stratosphere.nephele.execution.ResourceUtilizationSnapshot;
import eu.stratosphere.nephele.instance.AllocatedResource;
import eu.stratosphere.nephele.instance.DummyInstance;
import eu.stratosphere.nephele.instance.InstanceManager;
import eu.stratosphere.nephele.instance.InstanceType;
import eu.stratosphere.nephele.io.InputGate;
import eu.stratosphere.nephele.io.OutputGate;
import eu.stratosphere.nephele.io.channels.AbstractInputChannel;
import eu.stratosphere.nephele.io.channels.AbstractOutputChannel;
import eu.stratosphere.nephele.io.channels.ChannelID;
import eu.stratosphere.nephele.io.channels.ChannelType;
import eu.stratosphere.nephele.io.compression.CompressionLevel;
import eu.stratosphere.nephele.jobgraph.AbstractJobInputVertex;
import eu.stratosphere.nephele.jobgraph.AbstractJobVertex;
import eu.stratosphere.nephele.jobgraph.JobEdge;
import eu.stratosphere.nephele.jobgraph.JobFileOutputVertex;
import eu.stratosphere.nephele.jobgraph.JobGraph;
import eu.stratosphere.nephele.jobgraph.JobID;
import eu.stratosphere.nephele.template.AbstractInputTask;
import eu.stratosphere.nephele.template.AbstractInvokable;
import eu.stratosphere.nephele.template.IllegalConfigurationException;
import eu.stratosphere.nephele.template.InputSplit;
import eu.stratosphere.nephele.types.Record;
import eu.stratosphere.nephele.util.StringUtils;

/**
 * In Nephele an execution graph is the main data structure for scheduling, executing and
 * observing a job. An execution graph is created from an job graph. In contrast to a job graph
 * it can contain communication edges of specific types, sub groups of vertices and information on
 * when and where (on which instance) to run particular tasks.
 * <p>
<<<<<<< HEAD
 * This class is not thread-safe.
=======
 * This class is thread-safe.
>>>>>>> fe5d171f
 * 
 * @author warneke
 */
public class ExecutionGraph implements ExecutionListener {

	/**
	 * The log object used for debugging.
	 */
	private static final Log LOG = LogFactory.getLog(ExecutionGraph.class);

	/**
	 * The ID of the job this graph has been built for.
	 */
	private final JobID jobID;

	/**
	 * The name of the original job graph.
	 */
	private final String jobName;

	/**
	 * Mapping of channel IDs to execution vertices.
	 */
	private final ConcurrentMap<ChannelID, ExecutionVertex> channelToVertexMap = new ConcurrentHashMap<ChannelID, ExecutionVertex>();

	/**
	 * Mapping of channel IDs to input channels.
	 */
	private final ConcurrentMap<ChannelID, AbstractInputChannel<? extends Record>> inputChannelMap = new ConcurrentHashMap<ChannelID, AbstractInputChannel<? extends Record>>();

	/**
	 * Mapping of channel IDs to output channels.
	 */
	private final ConcurrentMap<ChannelID, AbstractOutputChannel<? extends Record>> outputChannelMap = new ConcurrentHashMap<ChannelID, AbstractOutputChannel<? extends Record>>();

	/**
	 * List of stages in the graph.
	 */
	private final CopyOnWriteArrayList<ExecutionStage> stages = new CopyOnWriteArrayList<ExecutionStage>();

	/**
	 * Index to the current execution stage.
	 */
	private volatile int indexToCurrentExecutionStage = 0;

	/**
	 * The job configuration that was originally attached to the JobGraph.
	 */
	private final Configuration jobConfiguration;

	/**
	 * The current status of the job which is represented by this execution graph.
	 */
	private volatile InternalJobStatus jobStatus = InternalJobStatus.CREATED;

	/**
	 * The error description of the first task which causes this job to fail.
	 */
	private String errorDescription = null;

	/**
	 * List of listeners which are notified in case the status of this job has changed.
	 */
	private final CopyOnWriteArrayList<JobStatusListener> jobStatusListeners = new CopyOnWriteArrayList<JobStatusListener>();

	/**
	 * List of listeners which are notified in case the execution stage of a job has changed.
	 */
	private final CopyOnWriteArrayList<ExecutionStageListener> executionStageListeners = new CopyOnWriteArrayList<ExecutionStageListener>();

	private final CopyOnWriteArrayList<ExecutionVertex> recovering = new CopyOnWriteArrayList<ExecutionVertex>();

	private List<ExecutionVertex> recovering = new ArrayList<ExecutionVertex>();
	
	/**
	 * Private constructor used for duplicating execution vertices.
	 * 
	 * @param jobID
	 *        the ID of the duplicated execution graph
	 * @param jobName
	 *        the name of the original job graph
	 * @param jobConfiguration
	 *        the configuration originally attached to the job graph
	 */
<<<<<<< HEAD
	private ExecutionGraph(final JobID jobID, final String jobName) {
=======
	private ExecutionGraph(final JobID jobID, final String jobName, final Configuration jobConfiguration) {
>>>>>>> fe5d171f

		if (jobID == null) {
			throw new IllegalArgumentException("Argument jobID must not be null");
		}

		this.jobID = jobID;
		this.jobName = jobName;
		this.jobConfiguration = jobConfiguration;
	}

	/**
	 * Creates a new execution graph from a job graph.
	 * 
	 * @param job
	 *        the user's job graph
	 * @param instanceManager
	 *        the instance manager
	 * @throws GraphConversionException
	 *         thrown if the job graph is not valid and no execution graph can be constructed from it
	 */
	public ExecutionGraph(final JobGraph job, final InstanceManager instanceManager) throws GraphConversionException {
<<<<<<< HEAD
		this(job.getJobID(), job.getName());
=======
		this(job.getJobID(), job.getName(), job.getJobConfiguration());
>>>>>>> fe5d171f

		// Start constructing the new execution graph from given job graph
		try {
			constructExecutionGraph(job, instanceManager);
		} catch (Exception e) {
			throw new GraphConversionException(StringUtils.stringifyException(e));
		}
	}

	/**
	 * Applies the user defined settings to the execution graph.
	 * 
	 * @param temporaryGroupVertexMap
	 *        mapping between job vertices and the corresponding group vertices.
	 * @throws GraphConversionException
	 *         thrown if an error occurs while applying the user settings.
	 */
	private void applyUserDefinedSettings(final HashMap<AbstractJobVertex, ExecutionGroupVertex> temporaryGroupVertexMap)
			throws GraphConversionException {

		// The check for cycles in the dependency chain for instance sharing is already checked in
		// <code>submitJob</code> method of the job manager

		// If there is no cycle, apply the settings to the corresponding group vertices
		final Iterator<Map.Entry<AbstractJobVertex, ExecutionGroupVertex>> it = temporaryGroupVertexMap.entrySet()
			.iterator();
		while (it.hasNext()) {

			final Map.Entry<AbstractJobVertex, ExecutionGroupVertex> entry = it.next();
			final AbstractJobVertex jobVertex = entry.getKey();
			if (jobVertex.getVertexToShareInstancesWith() != null) {

				final AbstractJobVertex vertexToShareInstancesWith = jobVertex.getVertexToShareInstancesWith();
				final ExecutionGroupVertex groupVertex = entry.getValue();
				final ExecutionGroupVertex groupVertexToShareInstancesWith = temporaryGroupVertexMap
					.get(vertexToShareInstancesWith);
				groupVertex.shareInstancesWith(groupVertexToShareInstancesWith);
			}
		}

		// Second, we create the number of members each group vertex is supposed to have
		Iterator<ExecutionGroupVertex> it2 = new ExecutionGroupVertexIterator(this, true, -1);
		while (it2.hasNext()) {

			final ExecutionGroupVertex groupVertex = it2.next();
			if (groupVertex.isNumberOfMembersUserDefined()) {
				groupVertex.changeNumberOfGroupMembers(groupVertex.getUserDefinedNumberOfMembers());
				groupVertex.repairSubtasksPerInstance();
			}
		}

		// Finally, apply the channel settings channel settings
		it2 = new ExecutionGroupVertexIterator(this, true, -1);
		while (it2.hasNext()) {

			final ExecutionGroupVertex groupVertex = it2.next();
			for (int i = 0; i < groupVertex.getNumberOfForwardLinks(); i++) {

				final ExecutionGroupEdge edge = groupVertex.getForwardEdge(i);
				if (edge.isChannelTypeUserDefined()) {
					edge.changeChannelType(edge.getChannelType());
				}
				if (edge.isCompressionLevelUserDefined()) {
					edge.changeCompressionLevel(edge.getCompressionLevel());
				}
			}
		}

		// Repair the instance assignment after having changed the channel types
		repairInstanceAssignment();

		// Repair the instance sharing among different group vertices
		repairInstanceSharing();

		// Finally, repair the stages
		repairStages();
	}

	/**
	 * Sets up an execution graph from a job graph.
	 * 
	 * @param jobGraph
	 *        the job graph to create the execution graph from
	 * @param instanceManager
	 *        the instance manager
	 * @throws GraphConversionException
	 *         thrown if the job graph is not valid and no execution graph can be constructed from it
	 */
	private void constructExecutionGraph(final JobGraph jobGraph, final InstanceManager instanceManager)
			throws GraphConversionException {

		// Clean up temporary data structures
		final HashMap<AbstractJobVertex, ExecutionVertex> temporaryVertexMap = new HashMap<AbstractJobVertex, ExecutionVertex>();
		final HashMap<AbstractJobVertex, ExecutionGroupVertex> temporaryGroupVertexMap = new HashMap<AbstractJobVertex, ExecutionGroupVertex>();

		// Initially, create only one execution stage that contains all group vertices
		final ExecutionStage initialExecutionStage = new ExecutionStage(this, 0);
		this.stages.add(initialExecutionStage);

		// Convert job vertices to execution vertices and initialize them
		final AbstractJobVertex[] all = jobGraph.getAllJobVertices();
		for (int i = 0; i < all.length; i++) {
			final ExecutionVertex createdVertex = createVertex(all[i], instanceManager, initialExecutionStage);
			temporaryVertexMap.put(all[i], createdVertex);
			temporaryGroupVertexMap.put(all[i], createdVertex.getGroupVertex());
		}

		// Create initial network channel for every vertex
		for (int i = 0; i < all.length; i++) {
			createInitialChannels(all[i], temporaryVertexMap);
		}

		// Now that an initial graph is built, apply the user settings
		applyUserDefinedSettings(temporaryGroupVertexMap);

		// Finally, construct the execution pipelines
		reconstructExecutionPipelines();
	}

	/**
	 * Creates the initial channels between all connected job vertices.
	 * 
	 * @param jobVertex
	 *        the job vertex from which the wiring is determined
	 * @param vertexMap
	 *        a temporary vertex map
	 * @throws GraphConversionException
	 *         if the initial wiring cannot be created
	 */
	private void createInitialChannels(final AbstractJobVertex jobVertex,
			final HashMap<AbstractJobVertex, ExecutionVertex> vertexMap) throws GraphConversionException {

		ExecutionVertex ev;
		if (!vertexMap.containsKey(jobVertex)) {
			throw new GraphConversionException("Cannot find mapping for vertex " + jobVertex.getName());
		}

		ev = vertexMap.get(jobVertex);

		// First compare number of output gates
		if (jobVertex.getNumberOfForwardConnections() != ev.getEnvironment().getNumberOfOutputGates()) {
			throw new GraphConversionException("Job and execution vertex " + jobVertex.getName()
				+ " have different number of outputs");
		}

		if (jobVertex.getNumberOfBackwardConnections() != ev.getEnvironment().getNumberOfInputGates()) {
			throw new GraphConversionException("Job and execution vertex " + jobVertex.getName()
				+ " have different number of inputs");
		}

		// Now assign identifiers to gates and check type
		for (int j = 0; j < jobVertex.getNumberOfForwardConnections(); j++) {
			final JobEdge edge = jobVertex.getForwardConnection(j);
			final AbstractJobVertex target = edge.getConnectedVertex();

			// find output gate of execution vertex
			final OutputGate<? extends Record> eog = ev.getEnvironment().getOutputGate(j);
			if (eog == null) {
				throw new GraphConversionException("Cannot retrieve output gate " + j + " from vertex "
					+ jobVertex.getName());
			}

			final ExecutionVertex executionTarget = vertexMap.get(target);
			if (executionTarget == null) {
				throw new GraphConversionException("Cannot find mapping for vertex " + target.getName());
			}

			final InputGate<? extends Record> eig = executionTarget.getEnvironment().getInputGate(
				edge.getIndexOfInputGate());
			if (eig == null) {
				throw new GraphConversionException("Cannot retrieve input gate " + edge.getIndexOfInputGate()
					+ " from vertex " + target.getName());
			}

			ChannelType channelType = ChannelType.NETWORK;
			CompressionLevel compressionLevel = CompressionLevel.NO_COMPRESSION;
			boolean userDefinedChannelType = false;
			boolean userDefinedCompressionLevel = false;

			// Create a network channel with no compression by default, user settings will be applied later on
			createChannel(ev, eog, executionTarget, eig, channelType, compressionLevel);

			if (edge.getChannelType() != null) {
				channelType = edge.getChannelType();
				userDefinedChannelType = true;
			}

			if (edge.getCompressionLevel() != null) {
				compressionLevel = edge.getCompressionLevel();
				userDefinedCompressionLevel = true;
			}

			// Connect the corresponding group vertices and copy the user settings from the job edge
			ev.getGroupVertex().wireTo(executionTarget.getGroupVertex(), edge.getIndexOfInputGate(), j, channelType,
				userDefinedChannelType, compressionLevel, userDefinedCompressionLevel);

		}
	}

	/**
	 * Destroys all the channels originating from the source vertex at the given output gate and arriving at the target
	 * vertex at the given
	 * input gate. All destroyed channels are completely unregistered with the {@link ExecutionGraph}.
	 * 
	 * @param source
	 *        the source vertex the channels to be removed originate from
	 * @param indexOfOutputGate
	 *        the index of the output gate the channels to be removed are assigned to
	 * @param target
	 *        the target vertex the channels to be removed arrive
	 * @param indexOfInputGate
	 *        the index of the input gate the channels to be removed are assigned to
	 * @throws GraphConversionException
	 *         thrown if an inconsistency during the unwiring process occurs
	 */
	void unwire(final ExecutionGroupVertex source, final int indexOfOutputGate, final ExecutionGroupVertex target,
			final int indexOfInputGate) throws GraphConversionException {

		// Unwire the respective gate of the source vertices
		for (int i = 0; i < source.getCurrentNumberOfGroupMembers(); i++) {

			final ExecutionVertex sourceVertex = source.getGroupMember(i);
			final OutputGate<? extends Record> outputGate = sourceVertex.getEnvironment().getOutputGate(
				indexOfOutputGate);
			if (outputGate == null) {
				throw new GraphConversionException("unwire: " + sourceVertex.getName()
					+ " has no output gate with index " + indexOfOutputGate);
			}

			for (int j = 0; j < outputGate.getNumberOfOutputChannels(); j++) {
				final AbstractOutputChannel<? extends Record> outputChannel = outputGate.getOutputChannel(j);
				this.outputChannelMap.remove(outputChannel.getID());
				this.channelToVertexMap.remove(outputChannel.getID());
			}

			outputGate.removeAllOutputChannels();
		}

		// Unwire the respective gate of the target vertices
		for (int i = 0; i < target.getCurrentNumberOfGroupMembers(); i++) {

			final ExecutionVertex targetVertex = target.getGroupMember(i);
			final InputGate<? extends Record> inputGate = targetVertex.getEnvironment().getInputGate(indexOfInputGate);
			if (inputGate == null) {
				throw new GraphConversionException("unwire: " + targetVertex.getName()
					+ " has no input gate with index " + indexOfInputGate);
			}

			for (int j = 0; j < inputGate.getNumberOfInputChannels(); j++) {
				final AbstractInputChannel<? extends Record> inputChannel = inputGate.getInputChannel(j);
				this.inputChannelMap.remove(inputChannel.getID());
				this.channelToVertexMap.remove(inputChannel.getID());
			}

			inputGate.removeAllInputChannels();
		}
	}

	void wire(final ExecutionGroupVertex source, final int indexOfOutputGate, final ExecutionGroupVertex target,
			final int indexOfInputGate, final ChannelType channelType, final CompressionLevel compressionLevel)
			throws GraphConversionException {

		// Unwire the respective gate of the source vertices
		for (int i = 0; i < source.getCurrentNumberOfGroupMembers(); i++) {

			final ExecutionVertex sourceVertex = source.getGroupMember(i);
			final OutputGate<? extends Record> outputGate = sourceVertex.getEnvironment().getOutputGate(
				indexOfOutputGate);
			if (outputGate == null) {
				throw new GraphConversionException("wire: " + sourceVertex.getName()
					+ " has no output gate with index " + indexOfOutputGate);
			}
			if (outputGate.getNumberOfOutputChannels() > 0) {
				throw new GraphConversionException("wire: wire called on source " + sourceVertex.getName() + " (" + i
					+ "), but number of output channels is " + outputGate.getNumberOfOutputChannels() + "!");
			}

			for (int j = 0; j < target.getCurrentNumberOfGroupMembers(); j++) {

				final ExecutionVertex targetVertex = target.getGroupMember(j);
				final InputGate<? extends Record> inputGate = targetVertex.getEnvironment().getInputGate(
					indexOfInputGate);
				if (inputGate == null) {
					throw new GraphConversionException("wire: " + targetVertex.getName()
						+ " has no input gate with index " + indexOfInputGate);
				}
				if (inputGate.getNumberOfInputChannels() > 0 && i == 0) {
					throw new GraphConversionException("wire: wire called on target " + targetVertex.getName() + " ("
						+ j + "), but number of input channels is " + inputGate.getNumberOfInputChannels() + "!");
				}

				// Check if a wire is supposed to be created
				if (inputGate.getDistributionPattern().createWire(i, j, source.getCurrentNumberOfGroupMembers(),
					target.getCurrentNumberOfGroupMembers())) {
					createChannel(sourceVertex, outputGate, targetVertex, inputGate, channelType, compressionLevel);
				}

				// Update channel type of input gate
				inputGate.setChannelType(channelType);
			}

			// Update channel type of output gate
			outputGate.setChannelType(channelType);
		}

	}

	private void createChannel(final ExecutionVertex source, final OutputGate<? extends Record> outputGate,
			final ExecutionVertex target, final InputGate<? extends Record> inputGate, final ChannelType channelType,
			final CompressionLevel compressionLevel)
			throws GraphConversionException {

		AbstractOutputChannel<? extends Record> outputChannel;
		AbstractInputChannel<? extends Record> inputChannel;

		switch (channelType) {
		case NETWORK:
			outputChannel = outputGate.createNetworkOutputChannel(null, compressionLevel);
			inputChannel = inputGate.createNetworkInputChannel(null, compressionLevel);
			break;
		case INMEMORY:
			outputChannel = outputGate.createInMemoryOutputChannel(null, compressionLevel);
			inputChannel = inputGate.createInMemoryInputChannel(null, compressionLevel);
			break;
		case FILE:
			outputChannel = outputGate.createFileOutputChannel(null, compressionLevel);
			inputChannel = inputGate.createFileInputChannel(null, compressionLevel);
			break;
		default:
			throw new GraphConversionException("Cannot create channel: unknown type");
		}

		// Copy the number of the opposite channel
		inputChannel.setConnectedChannelID(outputChannel.getID());
		outputChannel.setConnectedChannelID(inputChannel.getID());

		this.outputChannelMap.put(outputChannel.getID(), outputChannel);
		this.inputChannelMap.put(inputChannel.getID(), inputChannel);
		this.channelToVertexMap.put(outputChannel.getID(), source);
		this.channelToVertexMap.put(inputChannel.getID(), target);
	}

	/**
	 * Creates an execution vertex from a job vertex.
	 * 
	 * @param jobVertex
	 *        the job vertex to create the execution vertex from
	 * @param instanceManager
	 *        the instanceManager
	 * @param initialExecutionStage
	 *        the initial execution stage all group vertices are added to
	 * @return the new execution vertex
	 * @throws GraphConversionException
	 *         thrown if the job vertex is of an unknown subclass
	 */
	private ExecutionVertex createVertex(final AbstractJobVertex jobVertex, final InstanceManager instanceManager,
			final ExecutionStage initialExecutionStage) throws GraphConversionException {

		// If the user has requested instance type, check if the type is known by the current instance manager
		InstanceType instanceType = null;
		boolean userDefinedInstanceType = false;
		if (jobVertex.getInstanceType() != null) {

			userDefinedInstanceType = true;
			instanceType = instanceManager.getInstanceTypeByName(jobVertex.getInstanceType());
			if (instanceType == null) {
				throw new GraphConversionException("Requested instance type " + jobVertex.getInstanceType()
					+ " is not known to the instance manager");
			}
		}

		if (instanceType == null) {
			instanceType = instanceManager.getDefaultInstanceType();
		}

		// Calculate the cryptographic signature of this vertex
		final ExecutionSignature signature = ExecutionSignature.createSignature(jobVertex.getInvokableClass(),
			jobVertex.getJobGraph().getJobID());

		// Create a group vertex for the job vertex
		final ExecutionGroupVertex groupVertex = new ExecutionGroupVertex(jobVertex.getName(), jobVertex.getID(), this,
			jobVertex.getNumberOfSubtasks(), instanceType, userDefinedInstanceType, jobVertex
				.getNumberOfSubtasksPerInstance(), jobVertex.getVertexToShareInstancesWith() != null ? true : false,
			jobVertex.getConfiguration(), signature);
		// Create an initial execution vertex for the job vertex
		final Class<? extends AbstractInvokable> invokableClass = jobVertex.getInvokableClass();
		if (invokableClass == null) {
			throw new GraphConversionException("JobVertex " + jobVertex.getID() + " (" + jobVertex.getName()
				+ ") does not specify a task");
		}

		// Add group vertex to initial execution stage
		initialExecutionStage.addStageMember(groupVertex);

		ExecutionVertex ev = null;
		try {
			ev = new ExecutionVertex(jobVertex.getJobGraph().getJobID(), invokableClass, this,
				groupVertex);
		} catch (Throwable t) {
			throw new GraphConversionException(StringUtils.stringifyException(t));
		}

		// Run the configuration check the user has provided for the vertex
		try {
			jobVertex.checkConfiguration(ev.getEnvironment().getInvokable());
		} catch (IllegalConfigurationException e) {
			throw new GraphConversionException(StringUtils.stringifyException(e));
		}

		// Check if the user's specifications for the number of subtasks are valid
		final int minimumNumberOfSubtasks = jobVertex.getMinimumNumberOfSubtasks(ev.getEnvironment().getInvokable());
		final int maximumNumberOfSubtasks = jobVertex.getMaximumNumberOfSubtasks(ev.getEnvironment().getInvokable());
		if (jobVertex.getNumberOfSubtasks() != -1) {
			if (jobVertex.getNumberOfSubtasks() < 1) {
				throw new GraphConversionException("Cannot split task " + jobVertex.getName() + " into "
					+ jobVertex.getNumberOfSubtasks() + " subtasks");
			}

			if (jobVertex.getNumberOfSubtasks() < minimumNumberOfSubtasks) {
				throw new GraphConversionException("Number of subtasks must be at least " + minimumNumberOfSubtasks);
			}

			if (maximumNumberOfSubtasks != -1) {
				if (jobVertex.getNumberOfSubtasks() > maximumNumberOfSubtasks) {
					throw new GraphConversionException("Number of subtasks for vertex " + jobVertex.getName()
						+ " can be at most " + maximumNumberOfSubtasks);
				}
			}
		}

		// Check number of subtasks per instance
		if (jobVertex.getNumberOfSubtasksPerInstance() != -1 && jobVertex.getNumberOfSubtasksPerInstance() < 1) {
			throw new GraphConversionException("Cannot set number of subtasks per instance to "
				+ jobVertex.getNumberOfSubtasksPerInstance() + " for vertex " + jobVertex.getName());
		}

		// Assign min/max to the group vertex (settings are actually applied in applyUserDefinedSettings)
		groupVertex.setMinMemberSize(minimumNumberOfSubtasks);
		groupVertex.setMaxMemberSize(maximumNumberOfSubtasks);

		// Assign initial instance to vertex (may be overwritten later on when user settings are applied)
		ev.setAllocatedResource(new AllocatedResource(DummyInstance.createDummyInstance(instanceType), instanceType,
			null));

		// Register input and output vertices separately
		if (jobVertex instanceof AbstractJobInputVertex) {

			final InputSplit[] inputSplits;

			// let the task code compute the input splits
			if (ev.getEnvironment().getInvokable() instanceof AbstractInputTask) {
				try {
					inputSplits = ((AbstractInputTask<?>) ev.getEnvironment().getInvokable()).
							computeInputSplits(jobVertex.getNumberOfSubtasks());
				} catch (Exception e) {
					throw new GraphConversionException("Cannot compute input splits for " + groupVertex.getName()
						+ ": "
							+ StringUtils.stringifyException(e));
				}
			} else {
				throw new GraphConversionException(
					"BUG: JobInputVertex contained a task class which was not an input task.");
			}

			if (inputSplits == null) {
				LOG.info("Job input vertex " + jobVertex.getName() + " generated 0 input splits");
			} else {
				LOG.info("Job input vertex " + jobVertex.getName() + " generated " + inputSplits.length
					+ " input splits");
			}

			// assign input splits
			groupVertex.setInputSplits(inputSplits);
		}
		// TODO: This is a quick workaround, problem can be solved in a more generic way
		if (jobVertex instanceof JobFileOutputVertex) {
			final JobFileOutputVertex jbov = (JobFileOutputVertex) jobVertex;
			jobVertex.getConfiguration().setString("outputPath", jbov.getFilePath().toString());
		}

		return ev;
	}

	/**
	 * Returns the number of input vertices registered with this execution graph.
	 * 
	 * @return the number of input vertices registered with this execution graph
	 */
	public int getNumberOfInputVertices() {

		return this.stages.get(0).getNumberOfInputExecutionVertices();
	}

	/**
	 * Returns the number of input vertices for the given stage.
	 * 
	 * @param stage
	 *        the index of the execution stage
	 * @return the number of input vertices for the given stage
	 */
	public int getNumberOfInputVertices(int stage) {

		if (stage >= this.stages.size()) {
			return 0;
		}

		return this.stages.get(stage).getNumberOfInputExecutionVertices();
	}

	/**
	 * Returns the number of output vertices registered with this execution graph.
	 * 
	 * @return the number of output vertices registered with this execution graph
	 */
	public int getNumberOfOutputVertices() {

		return this.stages.get(0).getNumberOfOutputExecutionVertices();
	}

	/**
	 * Returns the number of output vertices for the given stage.
	 * 
	 * @param stage
	 *        the index of the execution stage
	 * @return the number of input vertices for the given stage
	 */
	public int getNumberOfOutputVertices(final int stage) {

		if (stage >= this.stages.size()) {
			return 0;
		}

		return this.stages.get(stage).getNumberOfOutputExecutionVertices();
	}

	/**
	 * Returns the input vertex with the specified index.
	 * 
	 * @param index
	 *        the index of the input vertex to return
	 * @return the input vertex with the specified index or <code>null</code> if no input vertex with such an index
	 *         exists
	 */
	public ExecutionVertex getInputVertex(final int index) {

		return this.stages.get(0).getInputExecutionVertex(index);
	}

	/**
	 * Returns the output vertex with the specified index.
	 * 
	 * @param index
	 *        the index of the output vertex to return
	 * @return the output vertex with the specified index or <code>null</code> if no output vertex with such an index
	 *         exists
	 */
	public ExecutionVertex getOutputVertex(final int index) {

		return this.stages.get(0).getOutputExecutionVertex(index);
	}

	/**
	 * Returns the input vertex with the specified index for the given stage
	 * 
	 * @param stage
	 *        the index of the stage
	 * @param index
	 *        the index of the input vertex to return
	 * @return the input vertex with the specified index or <code>null</code> if no input vertex with such an index
	 *         exists in that stage
	 */
	public ExecutionVertex getInputVertex(final int stage, final int index) {

		try {
			final ExecutionStage s = this.stages.get(stage);
			if (s == null) {
				return null;
			}

			return s.getInputExecutionVertex(index);

		} catch (ArrayIndexOutOfBoundsException e) {
			return null;
		}
	}

	/**
	 * Returns the output vertex with the specified index for the given stage.
	 * 
	 * @param stage
	 *        the index of the stage
	 * @param index
	 *        the index of the output vertex to return
	 * @return the output vertex with the specified index or <code>null</code> if no output vertex with such an index
	 *         exists in that stage
	 */
	public ExecutionVertex getOutputVertex(final int stage, final int index) {

		try {
			final ExecutionStage s = this.stages.get(stage);
			if (s == null) {
				return null;
			}

			return s.getOutputExecutionVertex(index);

		} catch (ArrayIndexOutOfBoundsException e) {
			return null;
		}
	}

	/**
	 * Returns the execution stage with number <code>num</code>.
	 * 
	 * @param num
	 *        the number of the execution stage to be returned
	 * @return the execution stage with number <code>num</code> or <code>null</code> if no such execution stage exists
	 */
	public ExecutionStage getStage(final int num) {

		try {
			return this.stages.get(num);
		} catch (ArrayIndexOutOfBoundsException e) {
			return null;
		}
	}

	/**
	 * Returns the number of execution stages in the execution graph.
	 * 
	 * @return the number of execution stages in the execution graph
	 */
	public int getNumberOfStages() {

		return this.stages.size();
	}

	/**
	 * Identifies an execution by the specified channel ID and returns it.
	 * 
	 * @param id
	 *        the channel ID to identify the vertex with
	 * @return the execution vertex which has a channel with ID <code>id</code> or <code>null</code> if no such vertex
	 *         exists in the execution graph
	 */
	public ExecutionVertex getVertexByChannelID(final ChannelID id) {
<<<<<<< HEAD

		if (!this.channelToVertexMap.containsKey(id)) {
			return null;
		}
=======
>>>>>>> fe5d171f

		return this.channelToVertexMap.get(id);
	}

	/**
	 * Finds an input channel by its ID and returns it.
	 * 
	 * @param id
	 *        the channel ID to identify the input channel
	 * @return the input channel whose ID matches <code>id</code> or <code>null</code> if no such channel is known
	 */
	public AbstractInputChannel<? extends Record> getInputChannelByID(final ChannelID id) {
<<<<<<< HEAD

		if (!this.inputChannelMap.containsKey(id)) {
			return null;
		}
=======
>>>>>>> fe5d171f

		return this.inputChannelMap.get(id);
	}

	/**
	 * Finds an output channel by its ID and returns it.
	 * 
	 * @param id
	 *        the channel ID to identify the output channel
	 * @return the output channel whose ID matches <code>id</code> or <code>null</code> if no such channel is known
	 */
	public AbstractOutputChannel<? extends Record> getOutputChannelByID(final ChannelID id) {
<<<<<<< HEAD

		if (!this.outputChannelMap.containsKey(id)) {
			return null;
		}
=======
>>>>>>> fe5d171f

		return this.outputChannelMap.get(id);
	}

	/**
	 * Returns a (possibly empty) list of execution vertices which are currently assigned to the
	 * given allocated resource. The vertices in that list may have an arbitrary execution state.
	 * 
	 * @param allocatedResource
	 *        the allocated resource to check the assignment for
	 * @return a (possibly empty) list of execution vertices which are currently assigned to the given instance
	 */
	public List<ExecutionVertex> getVerticesAssignedToResource(final AllocatedResource allocatedResource) {

		final List<ExecutionVertex> list = new ArrayList<ExecutionVertex>();

		if (allocatedResource == null) {
			return list;
		}

		final Iterator<ExecutionVertex> it = new ExecutionGraphIterator(this, true);
		while (it.hasNext()) {
			final ExecutionVertex vertex = it.next();
			if (allocatedResource.equals(vertex.getAllocatedResource())) {
				list.add(vertex);
			}
		}

		return list;
	}

	public ExecutionVertex getVertexByID(final ExecutionVertexID id) {

		if (id == null) {
			return null;
		}

		final ExecutionGraphIterator it = new ExecutionGraphIterator(this, true);

		while (it.hasNext()) {

			final ExecutionVertex vertex = it.next();
			if (vertex.getID().equals(id)) {
				return vertex;
			}
		}

		return null;
	}

	/**
	 * Checks if the current execution stage has been successfully completed, i.e.
	 * all vertices in this stage have successfully finished their execution.
	 * 
	 * @return <code>true</code> if stage is completed, <code>false</code> otherwise
	 */
	private boolean isCurrentStageCompleted() {

		if (this.indexToCurrentExecutionStage >= this.stages.size()) {
			return true;
		}

		final ExecutionGraphIterator it = new ExecutionGraphIterator(this, this.indexToCurrentExecutionStage, true,
			true);
		while (it.hasNext()) {
			final ExecutionVertex vertex = it.next();
			if (vertex.getExecutionState() != ExecutionState.FINISHED) {
				return false;
			}
		}

		return true;
	}

	/**
	 * Checks if the execution of execution graph is finished.
	 * 
	 * @return <code>true</code> if the execution of the graph is finished, <code>false</code> otherwise
	 */
	public boolean isExecutionFinished() {

		return (getJobStatus() == InternalJobStatus.FINISHED);
	}

	/**
	 * Returns the job ID of the job configuration this execution graph was originally constructed from.
	 * 
	 * @return the job ID of the job configuration this execution graph was originally constructed from
	 */
	public JobID getJobID() {
		return this.jobID;
	}

	/**
	 * Returns the index of the current execution stage.
	 * 
	 * @return the index of the current execution stage
	 */
	public int getIndexOfCurrentExecutionStage() {
		return this.indexToCurrentExecutionStage;
	}

	/**
	 * Returns the stage which is currently executed.
	 * 
	 * @return the currently executed stage or <code>null</code> if the job execution is already completed
	 */
	public ExecutionStage getCurrentExecutionStage() {

		try {
			return this.stages.get(this.indexToCurrentExecutionStage);
		} catch (ArrayIndexOutOfBoundsException e) {
			return null;
		}
	}

	public void repairStages() {

		final Map<ExecutionGroupVertex, Integer> stageNumbers = new HashMap<ExecutionGroupVertex, Integer>();
		ExecutionGroupVertexIterator it = new ExecutionGroupVertexIterator(this, true, -1);

		while (it.hasNext()) {

			final ExecutionGroupVertex groupVertex = it.next();
			int precedingNumber = 0;
			if (stageNumbers.containsKey(groupVertex)) {
				precedingNumber = stageNumbers.get(groupVertex).intValue();
			} else {
				stageNumbers.put(groupVertex, Integer.valueOf(precedingNumber));
			}

			for (int i = 0; i < groupVertex.getNumberOfForwardLinks(); i++) {

				final ExecutionGroupEdge edge = groupVertex.getForwardEdge(i);
				if (!stageNumbers.containsKey(edge.getTargetVertex())) {
					// Target vertex has not yet been discovered
					if (edge.getChannelType() != ChannelType.FILE) {
						// Same stage as preceding vertex
						stageNumbers.put(edge.getTargetVertex(), Integer.valueOf(precedingNumber));
					} else {
						// File channel, increase stage of target vertex by one
						stageNumbers.put(edge.getTargetVertex(), Integer.valueOf(precedingNumber + 1));
					}
				} else {
					final int stageNumber = stageNumbers.get(edge.getTargetVertex()).intValue();
					if (edge.getChannelType() != ChannelType.FILE) {
						if (stageNumber != precedingNumber) {
							stageNumbers.put(edge.getTargetVertex(), (int) Math.max(precedingNumber, stageNumber));
						}
					} else {
						// File channel, increase stage of target vertex by one
						if (stageNumber != (precedingNumber + 1)) {
							stageNumbers.put(edge.getTargetVertex(), (int) Math.max(precedingNumber + 1, stageNumber));
						}
					}
				}
			}
		}

		// Traverse the graph backwards (starting from the output vertices) to make sure vertices are allocated in a
		// stage as high as possible
		it = new ExecutionGroupVertexIterator(this, false, -1);

		while (it.hasNext()) {

			final ExecutionGroupVertex groupVertex = it.next();
			final int succeedingNumber = stageNumbers.get(groupVertex);

			for (int i = 0; i < groupVertex.getNumberOfBackwardLinks(); i++) {

				final ExecutionGroupEdge edge = groupVertex.getBackwardEdge(i);
				final int stageNumber = stageNumbers.get(edge.getSourceVertex());
				if (edge.getChannelType() == ChannelType.FILE) {
					if (stageNumber < (succeedingNumber - 1)) {
						stageNumbers.put(edge.getSourceVertex(), Integer.valueOf(succeedingNumber - 1));
					}
				} else {
					if (stageNumber != succeedingNumber) {
						LOG.error(edge.getSourceVertex() + " and " + edge.getTargetVertex()
							+ " are assigned to different stages although not connected by a file channel");
					}
				}
			}
		}

		// Finally, assign the new stage numbers
		this.stages.clear();
		final Iterator<Map.Entry<ExecutionGroupVertex, Integer>> it2 = stageNumbers.entrySet().iterator();
		while (it2.hasNext()) {

			final Map.Entry<ExecutionGroupVertex, Integer> entry = it2.next();
			final ExecutionGroupVertex groupVertex = entry.getKey();
			final int stageNumber = entry.getValue().intValue();
			// Prevent out of bounds exceptions
			while (this.stages.size() <= stageNumber) {
				this.stages.add(null);
			}
			ExecutionStage executionStage = this.stages.get(stageNumber);
			// If the stage not yet exists,
			if (executionStage == null) {
				executionStage = new ExecutionStage(this, stageNumber);
				this.stages.set(stageNumber, executionStage);
			}

			executionStage.addStageMember(groupVertex);
			groupVertex.setExecutionStage(executionStage);
		}
	}

	public void repairInstanceSharing() {

		final Set<AllocatedResource> availableResources = new LinkedHashSet<AllocatedResource>();

		final Iterator<ExecutionGroupVertex> it = new ExecutionGroupVertexIterator(this, true, -1);
		while (it.hasNext()) {
			final ExecutionGroupVertex groupVertex = it.next();
			if (groupVertex.getVertexToShareInstancesWith() == null) {
				availableResources.clear();
				groupVertex.repairInstanceSharing(availableResources);
			}
		}
	}

	public void repairInstanceAssignment() {

		Iterator<ExecutionVertex> it = new ExecutionGraphIterator(this, true);
		while (it.hasNext()) {

			final ExecutionVertex sourceVertex = it.next();

			for (int i = 0; i < sourceVertex.getEnvironment().getNumberOfOutputGates(); i++) {

				final OutputGate<? extends Record> outputGate = sourceVertex.getEnvironment().getOutputGate(i);
				for (int j = 0; j < outputGate.getNumberOfOutputChannels(); j++) {
					final AbstractOutputChannel<? extends Record> outputChannel = outputGate.getOutputChannel(j);
					final ChannelType channelType = outputChannel.getType();
					if (channelType == ChannelType.FILE || channelType == ChannelType.INMEMORY) {

						final ExecutionVertex targetVertex = getVertexByChannelID(outputChannel.getConnectedChannelID());
						targetVertex.setAllocatedResource(sourceVertex.getAllocatedResource());
					}
				}
			}
		}

		it = new ExecutionGraphIterator(this, false);
		while (it.hasNext()) {

			final ExecutionVertex targetVertex = it.next();

			for (int i = 0; i < targetVertex.getEnvironment().getNumberOfInputGates(); i++) {

				final InputGate<? extends Record> inputGate = targetVertex.getEnvironment().getInputGate(i);
				for (int j = 0; j < inputGate.getNumberOfInputChannels(); j++) {
					final AbstractInputChannel<? extends Record> inputChannel = inputGate.getInputChannel(j);
					final ChannelType channelType = inputChannel.getType();
					if (channelType == ChannelType.FILE || channelType == ChannelType.INMEMORY) {

						final ExecutionVertex sourceVertex = getVertexByChannelID(inputChannel.getConnectedChannelID());
						sourceVertex.setAllocatedResource(targetVertex.getAllocatedResource());
					}
				}
			}
		}
	}

	public ChannelType getChannelType(final ExecutionVertex sourceVertex, final ExecutionVertex targetVertex) {

		final ExecutionGroupVertex sourceGroupVertex = sourceVertex.getGroupVertex();
		final ExecutionGroupVertex targetGroupVertex = targetVertex.getGroupVertex();

		final List<ExecutionGroupEdge> edges = sourceGroupVertex.getForwardEdges(targetGroupVertex);
		if (edges.size() == 0) {
			return null;
		}

		// On a task level, the two vertices are connected
		final ExecutionGroupEdge edge = edges.get(0);

		// Now lets see if these two concrete subtasks are connected
		final OutputGate<? extends Record> outputGate = sourceVertex.getEnvironment().getOutputGate(
			edge.getIndexOfOutputGate());
		for (int i = 0; i < outputGate.getNumberOfOutputChannels(); i++) {

			final AbstractOutputChannel<? extends Record> outputChannel = outputGate.getOutputChannel(i);
			final ChannelID inputChannelID = outputChannel.getConnectedChannelID();
			if (targetVertex == this.channelToVertexMap.get(inputChannelID)) {
				return edge.getChannelType();
			}
		}

		return null;
	}

	/**
	 * Returns the job configuration that was originally attached to the job graph.
	 * 
	 * @return the job configuration that was originally attached to the job graph
	 */
	public Configuration getJobConfiguration() {
		return this.jobConfiguration;
	}

	/**
	 * Checks whether the job represented by the execution graph has the status <code>FINISHED</code>.
	 * 
	 * @return <code>true</code> if the job has the status <code>CREATED</code>, <code>false</code> otherwise
	 */
	private boolean jobHasFinishedStatus() {

		final Iterator<ExecutionVertex> it = new ExecutionGraphIterator(this, true);

		while (it.hasNext()) {

			if (it.next().getExecutionState() != ExecutionState.FINISHED) {
				return false;
			}
		}

		return true;
	}

	/**
	 * Checks whether the job represented by the execution graph has the status <code>SCHEDULED</code>.
	 * 
	 * @return <code>true</code> if the job has the status <code>SCHEDULED</code>, <code>false</code> otherwise
	 */
	private boolean jobHasScheduledStatus() {

		final Iterator<ExecutionVertex> it = new ExecutionGraphIterator(this, true);

		while (it.hasNext()) {

			final ExecutionState s = it.next().getExecutionState();
			if (s != ExecutionState.CREATED && s != ExecutionState.SCHEDULED && s != ExecutionState.READY) {
				return false;
			}
		}

		return true;
	}

	/**
	 * Checks whether the job represented by the execution graph has the status <code>CANCELED</code> or
	 * <code>FAILED</code>.
	 * 
	 * @return <code>true</code> if the job has the status <code>CANCELED</code> or <code>FAILED</code>,
	 *         <code>false</code> otherwise
	 */
	private boolean jobHasFailedOrCanceledStatus() {

		final Iterator<ExecutionVertex> it = new ExecutionGraphIterator(this, true);

		while (it.hasNext()) {

			final ExecutionState state = it.next().getExecutionState();

			if (state != ExecutionState.CANCELED && state != ExecutionState.FAILED && state != ExecutionState.FINISHED) {
				return false;
			}
		}

		return true;
	}

	/**
	 * Checks and updates the current execution status of the
	 * job which is represented by this execution graph.
	 * 
	 * @param latestStateChange
	 *        the latest execution state change which occurred
	 */
	public void checkAndUpdateJobStatus(final ExecutionState latestStateChange) {

		switch (this.jobStatus) {
		case CREATED:
			if (jobHasScheduledStatus()) {
				this.jobStatus = InternalJobStatus.SCHEDULED;
			} else if (latestStateChange == ExecutionState.CANCELED) {
				if (jobHasFailedOrCanceledStatus()) {
					this.jobStatus = InternalJobStatus.CANCELED;
				}
			}
			break;
		case SCHEDULED:
			if (latestStateChange == ExecutionState.RUNNING) {
				this.jobStatus = InternalJobStatus.RUNNING;
				return;
			} else if (latestStateChange == ExecutionState.CANCELED) {
				if (jobHasFailedOrCanceledStatus()) {
					this.jobStatus = InternalJobStatus.CANCELED;
				}
			}
			break;
		case RUNNING:
			if (latestStateChange == ExecutionState.CANCELING || latestStateChange == ExecutionState.CANCELED) {
				this.jobStatus = InternalJobStatus.CANCELING;
				return;
			}
			if (latestStateChange == ExecutionState.FAILED) {

				final Iterator<ExecutionVertex> it = new ExecutionGraphIterator(this, true);
				while (it.hasNext()) {

					final ExecutionVertex vertex = it.next();
					if (vertex.getExecutionState() == ExecutionState.FAILED && !vertex.hasRetriesLeft()) {
						this.jobStatus = InternalJobStatus.FAILING;
						return;
					}
				}
			}
			if (jobHasFinishedStatus()) {
				this.jobStatus = InternalJobStatus.FINISHED;
			}
			break;
		case FAILING:
			if (jobHasFailedOrCanceledStatus()) {
				this.jobStatus = InternalJobStatus.FAILED;
			}
			break;
		case FAILED:
			LOG.error("Received update of execute state in job status FAILED");
			break;
		case CANCELING:
			if (jobHasFailedOrCanceledStatus()) {
				this.jobStatus = InternalJobStatus.CANCELED;
			}
			break;
		case CANCELED:
			LOG.error("Received update of execute state in job status CANCELED");
			break;
		case FINISHED:
			LOG.error("Received update of execute state in job status FINISHED");
			break;
		}
	}

	/**
	 * Returns the current status of the job
	 * represented by this execution graph.
	 * 
	 * @return the current status of the job
	 */
	public InternalJobStatus getJobStatus() {
		return this.jobStatus;
	}

	/**
	 * {@inheritDoc}
	 */
	@Override
<<<<<<< HEAD
	public synchronized void executionStateChanged(final JobID jobID, final ExecutionVertexID vertexID,
=======
	public void executionStateChanged(final JobID jobID, final ExecutionVertexID vertexID,
>>>>>>> fe5d171f
			final ExecutionState newExecutionState, String optionalMessage) {

		final InternalJobStatus oldStatus = this.jobStatus;

		checkAndUpdateJobStatus(newExecutionState);

		if (newExecutionState == ExecutionState.FINISHED) {
			// It is worth checking if the current stage has complete
			if (this.isCurrentStageCompleted()) {
				// Increase current execution stage
				++this.indexToCurrentExecutionStage;

				if (this.indexToCurrentExecutionStage < this.stages.size()) {
					final Iterator<ExecutionStageListener> it = this.executionStageListeners.iterator();
					final ExecutionStage nextExecutionStage = getCurrentExecutionStage();
					while (it.hasNext()) {
						it.next().nextExecutionStageEntered(jobID, nextExecutionStage);
					}
				}
			}
		}

		if (this.jobStatus != oldStatus) {

			// The task caused the entire job to fail, save the error description
			if (this.jobStatus == InternalJobStatus.FAILING) {
				this.errorDescription = optionalMessage;
			}

			// If this is the final failure state change, reuse the saved error description
			if (this.jobStatus == InternalJobStatus.FAILED) {
				optionalMessage = this.errorDescription;
			}

			final Iterator<JobStatusListener> it = this.jobStatusListeners.iterator();
			while (it.hasNext()) {
				it.next().jobStatusHasChanged(this, this.jobStatus, optionalMessage);
			}
		}
	}

	/**
	 * Registers a new {@link JobStatusListener} object with this execution graph.
	 * After being registered the object will receive notifications about changes
	 * of the job status. It is not possible to register the same listener object
	 * twice.
	 * 
	 * @param jobStatusListener
	 *        the listener object to register
	 */
	public void registerJobStatusListener(final JobStatusListener jobStatusListener) {

		if (jobStatusListener == null) {
			throw new IllegalArgumentException("Argument jobStatusListener must not be null");
		}

		this.jobStatusListeners.addIfAbsent(jobStatusListener);
	}

	/**
	 * Unregisters the given {@link JobStatusListener} object. After having called this
	 * method, the object will no longer receive notifications about changes of the job
	 * status.
	 * 
	 * @param jobStatusListener
	 *        the listener object to unregister
	 */
	public void unregisterJobStatusListener(final JobStatusListener jobStatusListener) {

		if (jobStatusListener == null) {
			throw new IllegalArgumentException("Argument jobStatusListener must not be null");
		}

		this.jobStatusListeners.remove(jobStatusListener);
	}

	/**
	 * Registers a new {@link ExecutionStageListener} object with this execution graph. After being registered the
	 * object will receive a notification whenever the job has entered its next execution stage. Note that a
	 * notification is not sent when the job has entered its initial execution stage.
	 * 
	 * @param executionStageListener
	 *        the listener object to register
	 */
	public void registerExecutionStageListener(final ExecutionStageListener executionStageListener) {

		if (executionStageListener == null) {
			throw new IllegalArgumentException("Argument executionStageListener must not be null");
		}

		this.executionStageListeners.addIfAbsent(executionStageListener);
	}

	/**
	 * Unregisters the given {@link ExecutionStageListener} object. After having called this method, the object will no
	 * longer receiver notifications about the execution stage progress.
	 * 
	 * @param executionStageListener
	 *        the listener object to unregister
	 */
	public void unregisterExecutionStageListener(final ExecutionStageListener executionStageListener) {

		if (executionStageListener == null) {
			throw new IllegalArgumentException("Argument executionStageListener must not be null");
		}

		this.executionStageListeners.remove(executionStageListener);
	}

	/**
	 * Returns the name of the original job graph.
	 * 
	 * @return the name of the original job graph, possibly <code>null</code>
	 */
	public String getJobName() {
		return this.jobName;
	}

	/**
	 * Returns a list of vertices which are contained in this execution graph and have a finished checkpoint.
	 * 
	 * @return list of vertices which are contained in this execution graph and have a finished checkpoint
	 */
	public List<ExecutionVertex> getVerticesWithCheckpoints() {

		final List<ExecutionVertex> list = new ArrayList<ExecutionVertex>();
		final Iterator<ExecutionGroupVertex> it = new ExecutionGroupVertexIterator(this, true, -1);

		// In the current implementation we just look for vertices which have outgoing file channels
		while (it.hasNext()) {

			final ExecutionGroupVertex groupVertex = it.next();
			for (int i = 0; i < groupVertex.getNumberOfForwardLinks(); i++) {

				if (groupVertex.getForwardEdge(i).getChannelType() == ChannelType.FILE) {

					for (int j = 0; j < groupVertex.getCurrentNumberOfGroupMembers(); j++) {
						list.add(groupVertex.getGroupMember(j));
					}

					break;
				}
			}
		}

		return list;
	}

	/**
	 * {@inheritDoc}
	 */
	@Override
	public void userThreadStarted(final JobID jobID, final ExecutionVertexID vertexID, final Thread userThread) {
		// TODO Auto-generated method stub

	}

	/**
	 * {@inheritDoc}
	 */
	@Override
	public void userThreadFinished(final JobID jobID, final ExecutionVertexID vertexID, final Thread userThread) {
		// TODO Auto-generated method stub

	}

	/**
	 * {@inheritDoc}
	 */
	@Override
	public void initialExecutionResourcesExhausted(final JobID jobID, final ExecutionVertexID vertexID,
			final ResourceUtilizationSnapshot resourceUtilizationSnapshot) {

		// Nothing to do here
	}
<<<<<<< HEAD
	
=======

>>>>>>> fe5d171f
	public List<ExecutionVertex> getFailedVertices() {

		return this.recovering;
	}
<<<<<<< HEAD
=======

	/**
	 * Reconstructs the execution pipelines for the entire execution graph.
	 */
	private void reconstructExecutionPipelines() {

		final Iterator<ExecutionStage> it = this.stages.iterator();
		while (it.hasNext()) {

			it.next().reconstructExecutionPipelines();
		}
	}

	/**
	 * Returns an iterator over all execution stages contained in this graph.
	 * 
	 * @return an iterator over all execution stages contained in this graph
	 */
	public Iterator<ExecutionStage> iterator() {

		return this.stages.iterator();
	}
>>>>>>> fe5d171f
}<|MERGE_RESOLUTION|>--- conflicted
+++ resolved
@@ -63,11 +63,7 @@
  * it can contain communication edges of specific types, sub groups of vertices and information on
  * when and where (on which instance) to run particular tasks.
  * <p>
-<<<<<<< HEAD
- * This class is not thread-safe.
-=======
  * This class is thread-safe.
->>>>>>> fe5d171f
  * 
  * @author warneke
  */
@@ -126,7 +122,7 @@
 	/**
 	 * The error description of the first task which causes this job to fail.
 	 */
-	private String errorDescription = null;
+	private volatile String errorDescription = null;
 
 	/**
 	 * List of listeners which are notified in case the status of this job has changed.
@@ -140,8 +136,6 @@
 
 	private final CopyOnWriteArrayList<ExecutionVertex> recovering = new CopyOnWriteArrayList<ExecutionVertex>();
 
-	private List<ExecutionVertex> recovering = new ArrayList<ExecutionVertex>();
-	
 	/**
 	 * Private constructor used for duplicating execution vertices.
 	 * 
@@ -152,11 +146,7 @@
 	 * @param jobConfiguration
 	 *        the configuration originally attached to the job graph
 	 */
-<<<<<<< HEAD
-	private ExecutionGraph(final JobID jobID, final String jobName) {
-=======
 	private ExecutionGraph(final JobID jobID, final String jobName, final Configuration jobConfiguration) {
->>>>>>> fe5d171f
 
 		if (jobID == null) {
 			throw new IllegalArgumentException("Argument jobID must not be null");
@@ -178,11 +168,7 @@
 	 *         thrown if the job graph is not valid and no execution graph can be constructed from it
 	 */
 	public ExecutionGraph(final JobGraph job, final InstanceManager instanceManager) throws GraphConversionException {
-<<<<<<< HEAD
-		this(job.getJobID(), job.getName());
-=======
 		this(job.getJobID(), job.getName(), job.getJobConfiguration());
->>>>>>> fe5d171f
 
 		// Start constructing the new execution graph from given job graph
 		try {
@@ -829,13 +815,6 @@
 	 *         exists in the execution graph
 	 */
 	public ExecutionVertex getVertexByChannelID(final ChannelID id) {
-<<<<<<< HEAD
-
-		if (!this.channelToVertexMap.containsKey(id)) {
-			return null;
-		}
-=======
->>>>>>> fe5d171f
 
 		return this.channelToVertexMap.get(id);
 	}
@@ -848,13 +827,6 @@
 	 * @return the input channel whose ID matches <code>id</code> or <code>null</code> if no such channel is known
 	 */
 	public AbstractInputChannel<? extends Record> getInputChannelByID(final ChannelID id) {
-<<<<<<< HEAD
-
-		if (!this.inputChannelMap.containsKey(id)) {
-			return null;
-		}
-=======
->>>>>>> fe5d171f
 
 		return this.inputChannelMap.get(id);
 	}
@@ -867,13 +839,6 @@
 	 * @return the output channel whose ID matches <code>id</code> or <code>null</code> if no such channel is known
 	 */
 	public AbstractOutputChannel<? extends Record> getOutputChannelByID(final ChannelID id) {
-<<<<<<< HEAD
-
-		if (!this.outputChannelMap.containsKey(id)) {
-			return null;
-		}
-=======
->>>>>>> fe5d171f
 
 		return this.outputChannelMap.get(id);
 	}
@@ -1325,11 +1290,7 @@
 	 * {@inheritDoc}
 	 */
 	@Override
-<<<<<<< HEAD
-	public synchronized void executionStateChanged(final JobID jobID, final ExecutionVertexID vertexID,
-=======
 	public void executionStateChanged(final JobID jobID, final ExecutionVertexID vertexID,
->>>>>>> fe5d171f
 			final ExecutionState newExecutionState, String optionalMessage) {
 
 		final InternalJobStatus oldStatus = this.jobStatus;
@@ -1505,17 +1466,11 @@
 
 		// Nothing to do here
 	}
-<<<<<<< HEAD
-	
-=======
-
->>>>>>> fe5d171f
+
 	public List<ExecutionVertex> getFailedVertices() {
 
 		return this.recovering;
 	}
-<<<<<<< HEAD
-=======
 
 	/**
 	 * Reconstructs the execution pipelines for the entire execution graph.
@@ -1538,5 +1493,4 @@
 
 		return this.stages.iterator();
 	}
->>>>>>> fe5d171f
 }