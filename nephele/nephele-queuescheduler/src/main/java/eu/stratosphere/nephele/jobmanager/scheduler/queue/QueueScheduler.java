/***********************************************************************************************************************
 *
 * Copyright (C) 2010 by the Stratosphere project (http://stratosphere.eu)
 *
 * Licensed under the Apache License, Version 2.0 (the "License"); you may not use this file except in compliance with
 * the License. You may obtain a copy of the License at
 *
 *     http://www.apache.org/licenses/LICENSE-2.0
 *
 * Unless required by applicable law or agreed to in writing, software distributed under the License is distributed on
 * an "AS IS" BASIS, WITHOUT WARRANTIES OR CONDITIONS OF ANY KIND, either express or implied. See the License for the
 * specific language governing permissions and limitations under the License.
 *
 **********************************************************************************************************************/

package eu.stratosphere.nephele.jobmanager.scheduler.queue;

import java.util.ArrayDeque;
import java.util.Deque;
import java.util.Iterator;
import java.util.Map;

import org.apache.hadoop.util.StringUtils;

import eu.stratosphere.nephele.execution.ExecutionState;
import eu.stratosphere.nephele.executiongraph.ExecutionGraph;
import eu.stratosphere.nephele.executiongraph.ExecutionGraphIterator;
import eu.stratosphere.nephele.executiongraph.ExecutionStage;
import eu.stratosphere.nephele.executiongraph.ExecutionStageListener;
import eu.stratosphere.nephele.executiongraph.ExecutionVertex;
import eu.stratosphere.nephele.executiongraph.InternalJobStatus;
import eu.stratosphere.nephele.executiongraph.JobStatusListener;
<<<<<<< HEAD
import eu.stratosphere.nephele.instance.AllocatedResource;
=======
>>>>>>> fe5d171f
import eu.stratosphere.nephele.instance.InstanceException;
import eu.stratosphere.nephele.instance.InstanceManager;
import eu.stratosphere.nephele.instance.InstanceRequestMap;
import eu.stratosphere.nephele.instance.InstanceType;
import eu.stratosphere.nephele.instance.InstanceTypeDescription;
import eu.stratosphere.nephele.jobgraph.JobID;
import eu.stratosphere.nephele.jobmanager.DeploymentManager;
import eu.stratosphere.nephele.jobmanager.scheduler.AbstractScheduler;
import eu.stratosphere.nephele.jobmanager.scheduler.SchedulingException;

/**
 * The queue scheduler mains of queue of all submitted jobs and executes one job at a time.
 * 
 * @author warneke
 */
public class QueueScheduler extends AbstractScheduler implements JobStatusListener, ExecutionStageListener {

	/**
	 * The job queue where all submitted jobs go to.
	 */
	private Deque<ExecutionGraph> jobQueue = new ArrayDeque<ExecutionGraph>();

	/**
	 * Constructs a new queue scheduler.
	 * 
	 * @param deploymentManager
	 *        the deployment manager assigned to this scheduler
	 * @param instanceManager
	 *        the instance manager to be used with this scheduler
	 */
	public QueueScheduler(final DeploymentManager deploymentManager, final InstanceManager instanceManager) {
		super(deploymentManager, instanceManager);
	}

	/**
	 * Removes the job represented by the given {@link ExecutionGraph} from the scheduler.
	 * 
	 * @param executionGraphToRemove
	 *        the job to be removed
	 */
	void removeJobFromSchedule(final ExecutionGraph executionGraphToRemove) {

		boolean removedFromQueue = false;

		synchronized (this.jobQueue) {

			final Iterator<ExecutionGraph> it = this.jobQueue.iterator();
			while (it.hasNext()) {

				final ExecutionGraph executionGraph = it.next();
				if (executionGraph.getJobID().equals(executionGraphToRemove.getJobID())) {
					removedFromQueue = true;
					it.remove();
					break;
				}
			}
		}

		if (!removedFromQueue) {
			LOG.error("Cannot find job " + executionGraphToRemove.getJobName() + " ("
				+ executionGraphToRemove.getJobID() + ") to remove");
		}
	}

	/**
	 * {@inheritDoc}
	 */
	@Override
	public void schedulJob(final ExecutionGraph executionGraph) throws SchedulingException {

<<<<<<< HEAD
		synchronized (executionGraph) {

			// Get Map of all available Instance types
			final Map<InstanceType, InstanceTypeDescription> availableInstances = getInstanceManager()
				.getMapOfAvailableInstanceTypes();

			for (int i = 0; i < executionGraph.getNumberOfStages(); i++) {

				final InstanceRequestMap instanceRequestMap = new InstanceRequestMap();
				final ExecutionStage stage = executionGraph.getStage(i);
				stage.collectRequiredInstanceTypes(instanceRequestMap, ExecutionState.CREATED);

				// Iterator over required Instances
				final Iterator<Map.Entry<InstanceType, Integer>> it = instanceRequestMap.getMinimumIterator();
				while (it.hasNext()) {
=======
		// Get Map of all available Instance types
		final Map<InstanceType, InstanceTypeDescription> availableInstances = getInstanceManager()
				.getMapOfAvailableInstanceTypes();

		final Iterator<ExecutionStage> stageIt = executionGraph.iterator();
		while (stageIt.hasNext()) {

			final InstanceRequestMap instanceRequestMap = new InstanceRequestMap();
			final ExecutionStage stage = stageIt.next();
			stage.collectRequiredInstanceTypes(instanceRequestMap, ExecutionState.CREATED);

			// Iterator over required Instances
			final Iterator<Map.Entry<InstanceType, Integer>> it = instanceRequestMap.getMinimumIterator();
			while (it.hasNext()) {
>>>>>>> fe5d171f

					final Map.Entry<InstanceType, Integer> entry = it.next();

<<<<<<< HEAD
					final InstanceTypeDescription descr = availableInstances.get(entry.getKey());
					if (descr == null) {
						throw new SchedulingException("Unable to schedule job: No instance of type " + entry.getKey()
							+ " available");
					}

					if (descr.getMaximumNumberOfAvailableInstances() != -1
						&& descr.getMaximumNumberOfAvailableInstances() < entry.getValue().intValue()) {
						throw new SchedulingException("Unable to schedule job: " + entry.getValue().intValue()
							+ " instances of type " + entry.getKey() + " required, but only "
							+ descr.getMaximumNumberOfAvailableInstances() + " are available");
					}
=======
				final InstanceTypeDescription descr = availableInstances.get(entry.getKey());
				if (descr == null) {
					throw new SchedulingException("Unable to schedule job: No instance of type " + entry.getKey()
							+ " available");
				}

				if (descr.getMaximumNumberOfAvailableInstances() != -1
						&& descr.getMaximumNumberOfAvailableInstances() < entry.getValue().intValue()) {
					throw new SchedulingException("Unable to schedule job: " + entry.getValue().intValue()
							+ " instances of type " + entry.getKey() + " required, but only "
							+ descr.getMaximumNumberOfAvailableInstances() + " are available");
>>>>>>> fe5d171f
				}
			}

			// Subscribe to job status notifications
			executionGraph.registerJobStatusListener(this);

<<<<<<< HEAD
			// Register execution listener for each vertex
			final ExecutionGraphIterator it2 = new ExecutionGraphIterator(executionGraph, true);
			while (it2.hasNext()) {

				final ExecutionVertex vertex = it2.next();
				vertex.registerExecutionListener(new QueueExecutionListener(this, vertex));
			}

			// Register the scheduler as an execution stage listener
			executionGraph.registerExecutionStageListener(this);
=======
		// Register execution listener for each vertex
		final ExecutionGraphIterator it2 = new ExecutionGraphIterator(executionGraph, true);
		while (it2.hasNext()) {

			final ExecutionVertex vertex = it2.next();
			vertex.registerExecutionListener(new QueueExecutionListener(this, vertex));
>>>>>>> fe5d171f
		}

		// Add job to the job queue (important to add job to queue before requesting instances)
		synchronized (this.jobQueue) {
			this.jobQueue.add(executionGraph);
		}

		// Request resources for the first stage of the job
<<<<<<< HEAD
		synchronized (executionGraph) {
			final ExecutionStage executionStage = executionGraph.getCurrentExecutionStage();
			try {
				requestInstances(executionStage);
			} catch (InstanceException e) {
				final String exceptionMessage = StringUtils.stringifyException(e);
				LOG.error(exceptionMessage);
				this.jobQueue.remove(executionGraph);
				throw new SchedulingException(exceptionMessage);
			}
=======

		final ExecutionStage executionStage = executionGraph.getCurrentExecutionStage();
		try {
			requestInstances(executionStage);
		} catch (InstanceException e) {
			final String exceptionMessage = StringUtils.stringifyException(e);
			LOG.error(exceptionMessage);
			this.jobQueue.remove(executionGraph);
			throw new SchedulingException(exceptionMessage);
>>>>>>> fe5d171f
		}
	}

	/**
	 * {@inheritDoc}
	 */
	@Override
	public ExecutionGraph getExecutionGraphByID(final JobID jobID) {

		synchronized (this.jobQueue) {

			final Iterator<ExecutionGraph> it = this.jobQueue.iterator();
			while (it.hasNext()) {

				final ExecutionGraph executionGraph = it.next();
				if (executionGraph.getJobID().equals(jobID)) {
					return executionGraph;
				}
			}
		}

		return null;
	}

	/**
	 * {@inheritDoc}
	 */
	@Override
<<<<<<< HEAD
	public void allocatedResourcesDied(final JobID jobID, final List<AllocatedResource> allocatedResources) {
		// TODO Auto-generated method stub

	}

	/**
	 * {@inheritDoc}
	 */
	@Override
=======
>>>>>>> fe5d171f
	public void shutdown() {

		synchronized (this.jobQueue) {
			this.jobQueue.clear();
		}

	}

	/**
	 * {@inheritDoc}
	 */
	@Override
	public void jobStatusHasChanged(final ExecutionGraph executionGraph, final InternalJobStatus newJobStatus,
			final String optionalMessage) {

		if (newJobStatus == InternalJobStatus.FAILED || newJobStatus == InternalJobStatus.FINISHED
			|| newJobStatus == InternalJobStatus.CANCELED) {
			removeJobFromSchedule(executionGraph);
		}
	}

	/**
	 * {@inheritDoc}
	 */
	@Override
	public void nextExecutionStageEntered(final JobID jobID, final ExecutionStage executionStage) {

		// Request new instances if necessary
		try {
			requestInstances(executionStage);
		} catch (InstanceException e) {
			// TODO: Handle error correctly
			LOG.error(StringUtils.stringifyException(e));
		}

		// Deploy the assigned vertices
		deployAssignedVertices(executionStage.getExecutionGraph());
	}
}<|MERGE_RESOLUTION|>--- conflicted
+++ resolved
@@ -30,10 +30,6 @@
 import eu.stratosphere.nephele.executiongraph.ExecutionVertex;
 import eu.stratosphere.nephele.executiongraph.InternalJobStatus;
 import eu.stratosphere.nephele.executiongraph.JobStatusListener;
-<<<<<<< HEAD
-import eu.stratosphere.nephele.instance.AllocatedResource;
-=======
->>>>>>> fe5d171f
 import eu.stratosphere.nephele.instance.InstanceException;
 import eu.stratosphere.nephele.instance.InstanceManager;
 import eu.stratosphere.nephele.instance.InstanceRequestMap;
@@ -104,23 +100,6 @@
 	@Override
 	public void schedulJob(final ExecutionGraph executionGraph) throws SchedulingException {
 
-<<<<<<< HEAD
-		synchronized (executionGraph) {
-
-			// Get Map of all available Instance types
-			final Map<InstanceType, InstanceTypeDescription> availableInstances = getInstanceManager()
-				.getMapOfAvailableInstanceTypes();
-
-			for (int i = 0; i < executionGraph.getNumberOfStages(); i++) {
-
-				final InstanceRequestMap instanceRequestMap = new InstanceRequestMap();
-				final ExecutionStage stage = executionGraph.getStage(i);
-				stage.collectRequiredInstanceTypes(instanceRequestMap, ExecutionState.CREATED);
-
-				// Iterator over required Instances
-				final Iterator<Map.Entry<InstanceType, Integer>> it = instanceRequestMap.getMinimumIterator();
-				while (it.hasNext()) {
-=======
 		// Get Map of all available Instance types
 		final Map<InstanceType, InstanceTypeDescription> availableInstances = getInstanceManager()
 				.getMapOfAvailableInstanceTypes();
@@ -135,24 +114,9 @@
 			// Iterator over required Instances
 			final Iterator<Map.Entry<InstanceType, Integer>> it = instanceRequestMap.getMinimumIterator();
 			while (it.hasNext()) {
->>>>>>> fe5d171f
-
-					final Map.Entry<InstanceType, Integer> entry = it.next();
-
-<<<<<<< HEAD
-					final InstanceTypeDescription descr = availableInstances.get(entry.getKey());
-					if (descr == null) {
-						throw new SchedulingException("Unable to schedule job: No instance of type " + entry.getKey()
-							+ " available");
-					}
-
-					if (descr.getMaximumNumberOfAvailableInstances() != -1
-						&& descr.getMaximumNumberOfAvailableInstances() < entry.getValue().intValue()) {
-						throw new SchedulingException("Unable to schedule job: " + entry.getValue().intValue()
-							+ " instances of type " + entry.getKey() + " required, but only "
-							+ descr.getMaximumNumberOfAvailableInstances() + " are available");
-					}
-=======
+
+				final Map.Entry<InstanceType, Integer> entry = it.next();
+
 				final InstanceTypeDescription descr = availableInstances.get(entry.getKey());
 				if (descr == null) {
 					throw new SchedulingException("Unable to schedule job: No instance of type " + entry.getKey()
@@ -164,33 +128,23 @@
 					throw new SchedulingException("Unable to schedule job: " + entry.getValue().intValue()
 							+ " instances of type " + entry.getKey() + " required, but only "
 							+ descr.getMaximumNumberOfAvailableInstances() + " are available");
->>>>>>> fe5d171f
 				}
 			}
-
-			// Subscribe to job status notifications
-			executionGraph.registerJobStatusListener(this);
-
-<<<<<<< HEAD
-			// Register execution listener for each vertex
-			final ExecutionGraphIterator it2 = new ExecutionGraphIterator(executionGraph, true);
-			while (it2.hasNext()) {
-
-				final ExecutionVertex vertex = it2.next();
-				vertex.registerExecutionListener(new QueueExecutionListener(this, vertex));
-			}
-
-			// Register the scheduler as an execution stage listener
-			executionGraph.registerExecutionStageListener(this);
-=======
+		}
+
+		// Subscribe to job status notifications
+		executionGraph.registerJobStatusListener(this);
+
 		// Register execution listener for each vertex
 		final ExecutionGraphIterator it2 = new ExecutionGraphIterator(executionGraph, true);
 		while (it2.hasNext()) {
 
 			final ExecutionVertex vertex = it2.next();
 			vertex.registerExecutionListener(new QueueExecutionListener(this, vertex));
->>>>>>> fe5d171f
-		}
+		}
+
+		// Register the scheduler as an execution stage listener
+		executionGraph.registerExecutionStageListener(this);
 
 		// Add job to the job queue (important to add job to queue before requesting instances)
 		synchronized (this.jobQueue) {
@@ -198,18 +152,6 @@
 		}
 
 		// Request resources for the first stage of the job
-<<<<<<< HEAD
-		synchronized (executionGraph) {
-			final ExecutionStage executionStage = executionGraph.getCurrentExecutionStage();
-			try {
-				requestInstances(executionStage);
-			} catch (InstanceException e) {
-				final String exceptionMessage = StringUtils.stringifyException(e);
-				LOG.error(exceptionMessage);
-				this.jobQueue.remove(executionGraph);
-				throw new SchedulingException(exceptionMessage);
-			}
-=======
 
 		final ExecutionStage executionStage = executionGraph.getCurrentExecutionStage();
 		try {
@@ -219,7 +161,6 @@
 			LOG.error(exceptionMessage);
 			this.jobQueue.remove(executionGraph);
 			throw new SchedulingException(exceptionMessage);
->>>>>>> fe5d171f
 		}
 	}
 
@@ -248,18 +189,6 @@
 	 * {@inheritDoc}
 	 */
 	@Override
-<<<<<<< HEAD
-	public void allocatedResourcesDied(final JobID jobID, final List<AllocatedResource> allocatedResources) {
-		// TODO Auto-generated method stub
-
-	}
-
-	/**
-	 * {@inheritDoc}
-	 */
-	@Override
-=======
->>>>>>> fe5d171f
 	public void shutdown() {
 
 		synchronized (this.jobQueue) {
